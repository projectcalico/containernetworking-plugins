// Copyright 2009 The Go Authors. All rights reserved.
// Use of this source code is governed by a BSD-style
// license that can be found in the LICENSE file.

// Linux system calls.
// This file is compiled as ordinary Go code,
// but it is also input to mksyscall,
// which parses the //sys lines and generates system call stubs.
// Note that sometimes we use a lowercase //sys name and
// wrap it in our own nicer implementation.

package unix

import (
	"encoding/binary"
	"strconv"
	"syscall"
	"time"
	"unsafe"
)

/*
 * Wrapped
 */

func Access(path string, mode uint32) (err error) {
	return Faccessat(AT_FDCWD, path, mode, 0)
}

func Chmod(path string, mode uint32) (err error) {
	return Fchmodat(AT_FDCWD, path, mode, 0)
}

func Chown(path string, uid int, gid int) (err error) {
	return Fchownat(AT_FDCWD, path, uid, gid, 0)
}

func Creat(path string, mode uint32) (fd int, err error) {
	return Open(path, O_CREAT|O_WRONLY|O_TRUNC, mode)
}

func EpollCreate(size int) (fd int, err error) {
	if size <= 0 {
		return -1, EINVAL
	}
	return EpollCreate1(0)
}

//sys	FanotifyInit(flags uint, event_f_flags uint) (fd int, err error)
//sys	fanotifyMark(fd int, flags uint, mask uint64, dirFd int, pathname *byte) (err error)

func FanotifyMark(fd int, flags uint, mask uint64, dirFd int, pathname string) (err error) {
	if pathname == "" {
		return fanotifyMark(fd, flags, mask, dirFd, nil)
	}
	p, err := BytePtrFromString(pathname)
	if err != nil {
		return err
	}
	return fanotifyMark(fd, flags, mask, dirFd, p)
}

//sys	fchmodat(dirfd int, path string, mode uint32) (err error)
//sys	fchmodat2(dirfd int, path string, mode uint32, flags int) (err error)

func Fchmodat(dirfd int, path string, mode uint32, flags int) error {
	// Linux fchmodat doesn't support the flags parameter, but fchmodat2 does.
	// Try fchmodat2 if flags are specified.
	if flags != 0 {
		err := fchmodat2(dirfd, path, mode, flags)
		if err == ENOSYS {
			// fchmodat2 isn't available. If the flags are known to be valid,
			// return EOPNOTSUPP to indicate that fchmodat doesn't support them.
			if flags&^(AT_SYMLINK_NOFOLLOW|AT_EMPTY_PATH) != 0 {
				return EINVAL
			} else if flags&(AT_SYMLINK_NOFOLLOW|AT_EMPTY_PATH) != 0 {
				return EOPNOTSUPP
			}
		}
		return err
	}
	return fchmodat(dirfd, path, mode)
}

func InotifyInit() (fd int, err error) {
	return InotifyInit1(0)
}

//sys	ioctl(fd int, req uint, arg uintptr) (err error) = SYS_IOCTL
//sys	ioctlPtr(fd int, req uint, arg unsafe.Pointer) (err error) = SYS_IOCTL

// ioctl itself should not be exposed directly, but additional get/set functions
// for specific types are permissible. These are defined in ioctl.go and
// ioctl_linux.go.
//
// The third argument to ioctl is often a pointer but sometimes an integer.
// Callers should use ioctlPtr when the third argument is a pointer and ioctl
// when the third argument is an integer.
//
// TODO: some existing code incorrectly uses ioctl when it should use ioctlPtr.

//sys	Linkat(olddirfd int, oldpath string, newdirfd int, newpath string, flags int) (err error)

func Link(oldpath string, newpath string) (err error) {
	return Linkat(AT_FDCWD, oldpath, AT_FDCWD, newpath, 0)
}

func Mkdir(path string, mode uint32) (err error) {
	return Mkdirat(AT_FDCWD, path, mode)
}

func Mknod(path string, mode uint32, dev int) (err error) {
	return Mknodat(AT_FDCWD, path, mode, dev)
}

func Open(path string, mode int, perm uint32) (fd int, err error) {
	return openat(AT_FDCWD, path, mode|O_LARGEFILE, perm)
}

//sys	openat(dirfd int, path string, flags int, mode uint32) (fd int, err error)

func Openat(dirfd int, path string, flags int, mode uint32) (fd int, err error) {
	return openat(dirfd, path, flags|O_LARGEFILE, mode)
}

//sys	openat2(dirfd int, path string, open_how *OpenHow, size int) (fd int, err error)

func Openat2(dirfd int, path string, how *OpenHow) (fd int, err error) {
	return openat2(dirfd, path, how, SizeofOpenHow)
}

func Pipe(p []int) error {
	return Pipe2(p, 0)
}

//sysnb	pipe2(p *[2]_C_int, flags int) (err error)

func Pipe2(p []int, flags int) error {
	if len(p) != 2 {
		return EINVAL
	}
	var pp [2]_C_int
	err := pipe2(&pp, flags)
	if err == nil {
		p[0] = int(pp[0])
		p[1] = int(pp[1])
	}
	return err
}

//sys	ppoll(fds *PollFd, nfds int, timeout *Timespec, sigmask *Sigset_t) (n int, err error)

func Ppoll(fds []PollFd, timeout *Timespec, sigmask *Sigset_t) (n int, err error) {
	if len(fds) == 0 {
		return ppoll(nil, 0, timeout, sigmask)
	}
	return ppoll(&fds[0], len(fds), timeout, sigmask)
}

func Poll(fds []PollFd, timeout int) (n int, err error) {
	var ts *Timespec
	if timeout >= 0 {
		ts = new(Timespec)
		*ts = NsecToTimespec(int64(timeout) * 1e6)
	}
	return Ppoll(fds, ts, nil)
}

//sys	Readlinkat(dirfd int, path string, buf []byte) (n int, err error)

func Readlink(path string, buf []byte) (n int, err error) {
	return Readlinkat(AT_FDCWD, path, buf)
}

func Rename(oldpath string, newpath string) (err error) {
	return Renameat(AT_FDCWD, oldpath, AT_FDCWD, newpath)
}

func Rmdir(path string) error {
	return Unlinkat(AT_FDCWD, path, AT_REMOVEDIR)
}

//sys	Symlinkat(oldpath string, newdirfd int, newpath string) (err error)

func Symlink(oldpath string, newpath string) (err error) {
	return Symlinkat(oldpath, AT_FDCWD, newpath)
}

func Unlink(path string) error {
	return Unlinkat(AT_FDCWD, path, 0)
}

//sys	Unlinkat(dirfd int, path string, flags int) (err error)

func Utimes(path string, tv []Timeval) error {
	if tv == nil {
		err := utimensat(AT_FDCWD, path, nil, 0)
		if err != ENOSYS {
			return err
		}
		return utimes(path, nil)
	}
	if len(tv) != 2 {
		return EINVAL
	}
	var ts [2]Timespec
	ts[0] = NsecToTimespec(TimevalToNsec(tv[0]))
	ts[1] = NsecToTimespec(TimevalToNsec(tv[1]))
	err := utimensat(AT_FDCWD, path, (*[2]Timespec)(unsafe.Pointer(&ts[0])), 0)
	if err != ENOSYS {
		return err
	}
	return utimes(path, (*[2]Timeval)(unsafe.Pointer(&tv[0])))
}

//sys	utimensat(dirfd int, path string, times *[2]Timespec, flags int) (err error)

func UtimesNano(path string, ts []Timespec) error {
	return UtimesNanoAt(AT_FDCWD, path, ts, 0)
}

func UtimesNanoAt(dirfd int, path string, ts []Timespec, flags int) error {
	if ts == nil {
		return utimensat(dirfd, path, nil, flags)
	}
	if len(ts) != 2 {
		return EINVAL
	}
	return utimensat(dirfd, path, (*[2]Timespec)(unsafe.Pointer(&ts[0])), flags)
}

func Futimesat(dirfd int, path string, tv []Timeval) error {
	if tv == nil {
		return futimesat(dirfd, path, nil)
	}
	if len(tv) != 2 {
		return EINVAL
	}
	return futimesat(dirfd, path, (*[2]Timeval)(unsafe.Pointer(&tv[0])))
}

func Futimes(fd int, tv []Timeval) (err error) {
	// Believe it or not, this is the best we can do on Linux
	// (and is what glibc does).
	return Utimes("/proc/self/fd/"+strconv.Itoa(fd), tv)
}

const ImplementsGetwd = true

//sys	Getcwd(buf []byte) (n int, err error)

func Getwd() (wd string, err error) {
	var buf [PathMax]byte
	n, err := Getcwd(buf[0:])
	if err != nil {
		return "", err
	}
	// Getcwd returns the number of bytes written to buf, including the NUL.
	if n < 1 || n > len(buf) || buf[n-1] != 0 {
		return "", EINVAL
	}
	// In some cases, Linux can return a path that starts with the
	// "(unreachable)" prefix, which can potentially be a valid relative
	// path. To work around that, return ENOENT if path is not absolute.
	if buf[0] != '/' {
		return "", ENOENT
	}

	return string(buf[0 : n-1]), nil
}

func Getgroups() (gids []int, err error) {
	n, err := getgroups(0, nil)
	if err != nil {
		return nil, err
	}
	if n == 0 {
		return nil, nil
	}

	// Sanity check group count. Max is 1<<16 on Linux.
	if n < 0 || n > 1<<20 {
		return nil, EINVAL
	}

	a := make([]_Gid_t, n)
	n, err = getgroups(n, &a[0])
	if err != nil {
		return nil, err
	}
	gids = make([]int, n)
	for i, v := range a[0:n] {
		gids[i] = int(v)
	}
	return
}

func Setgroups(gids []int) (err error) {
	if len(gids) == 0 {
		return setgroups(0, nil)
	}

	a := make([]_Gid_t, len(gids))
	for i, v := range gids {
		a[i] = _Gid_t(v)
	}
	return setgroups(len(a), &a[0])
}

type WaitStatus uint32

// Wait status is 7 bits at bottom, either 0 (exited),
// 0x7F (stopped), or a signal number that caused an exit.
// The 0x80 bit is whether there was a core dump.
// An extra number (exit code, signal causing a stop)
// is in the high bits. At least that's the idea.
// There are various irregularities. For example, the
// "continued" status is 0xFFFF, distinguishing itself
// from stopped via the core dump bit.

const (
	mask    = 0x7F
	core    = 0x80
	exited  = 0x00
	stopped = 0x7F
	shift   = 8
)

func (w WaitStatus) Exited() bool { return w&mask == exited }

func (w WaitStatus) Signaled() bool { return w&mask != stopped && w&mask != exited }

func (w WaitStatus) Stopped() bool { return w&0xFF == stopped }

func (w WaitStatus) Continued() bool { return w == 0xFFFF }

func (w WaitStatus) CoreDump() bool { return w.Signaled() && w&core != 0 }

func (w WaitStatus) ExitStatus() int {
	if !w.Exited() {
		return -1
	}
	return int(w>>shift) & 0xFF
}

func (w WaitStatus) Signal() syscall.Signal {
	if !w.Signaled() {
		return -1
	}
	return syscall.Signal(w & mask)
}

func (w WaitStatus) StopSignal() syscall.Signal {
	if !w.Stopped() {
		return -1
	}
	return syscall.Signal(w>>shift) & 0xFF
}

func (w WaitStatus) TrapCause() int {
	if w.StopSignal() != SIGTRAP {
		return -1
	}
	return int(w>>shift) >> 8
}

//sys	wait4(pid int, wstatus *_C_int, options int, rusage *Rusage) (wpid int, err error)

func Wait4(pid int, wstatus *WaitStatus, options int, rusage *Rusage) (wpid int, err error) {
	var status _C_int
	wpid, err = wait4(pid, &status, options, rusage)
	if wstatus != nil {
		*wstatus = WaitStatus(status)
	}
	return
}

//sys	Waitid(idType int, id int, info *Siginfo, options int, rusage *Rusage) (err error)

func Mkfifo(path string, mode uint32) error {
	return Mknod(path, mode|S_IFIFO, 0)
}

func Mkfifoat(dirfd int, path string, mode uint32) error {
	return Mknodat(dirfd, path, mode|S_IFIFO, 0)
}

func (sa *SockaddrInet4) sockaddr() (unsafe.Pointer, _Socklen, error) {
	if sa.Port < 0 || sa.Port > 0xFFFF {
		return nil, 0, EINVAL
	}
	sa.raw.Family = AF_INET
	p := (*[2]byte)(unsafe.Pointer(&sa.raw.Port))
	p[0] = byte(sa.Port >> 8)
	p[1] = byte(sa.Port)
	sa.raw.Addr = sa.Addr
	return unsafe.Pointer(&sa.raw), SizeofSockaddrInet4, nil
}

func (sa *SockaddrInet6) sockaddr() (unsafe.Pointer, _Socklen, error) {
	if sa.Port < 0 || sa.Port > 0xFFFF {
		return nil, 0, EINVAL
	}
	sa.raw.Family = AF_INET6
	p := (*[2]byte)(unsafe.Pointer(&sa.raw.Port))
	p[0] = byte(sa.Port >> 8)
	p[1] = byte(sa.Port)
	sa.raw.Scope_id = sa.ZoneId
	sa.raw.Addr = sa.Addr
	return unsafe.Pointer(&sa.raw), SizeofSockaddrInet6, nil
}

func (sa *SockaddrUnix) sockaddr() (unsafe.Pointer, _Socklen, error) {
	name := sa.Name
	n := len(name)
	if n >= len(sa.raw.Path) {
		return nil, 0, EINVAL
	}
	sa.raw.Family = AF_UNIX
	for i := 0; i < n; i++ {
		sa.raw.Path[i] = int8(name[i])
	}
	// length is family (uint16), name, NUL.
	sl := _Socklen(2)
	if n > 0 {
		sl += _Socklen(n) + 1
	}
	if sa.raw.Path[0] == '@' || (sa.raw.Path[0] == 0 && sl > 3) {
		// Check sl > 3 so we don't change unnamed socket behavior.
		sa.raw.Path[0] = 0
		// Don't count trailing NUL for abstract address.
		sl--
	}

	return unsafe.Pointer(&sa.raw), sl, nil
}

// SockaddrLinklayer implements the Sockaddr interface for AF_PACKET type sockets.
type SockaddrLinklayer struct {
	Protocol uint16
	Ifindex  int
	Hatype   uint16
	Pkttype  uint8
	Halen    uint8
	Addr     [8]byte
	raw      RawSockaddrLinklayer
}

func (sa *SockaddrLinklayer) sockaddr() (unsafe.Pointer, _Socklen, error) {
	if sa.Ifindex < 0 || sa.Ifindex > 0x7fffffff {
		return nil, 0, EINVAL
	}
	sa.raw.Family = AF_PACKET
	sa.raw.Protocol = sa.Protocol
	sa.raw.Ifindex = int32(sa.Ifindex)
	sa.raw.Hatype = sa.Hatype
	sa.raw.Pkttype = sa.Pkttype
	sa.raw.Halen = sa.Halen
	sa.raw.Addr = sa.Addr
	return unsafe.Pointer(&sa.raw), SizeofSockaddrLinklayer, nil
}

// SockaddrNetlink implements the Sockaddr interface for AF_NETLINK type sockets.
type SockaddrNetlink struct {
	Family uint16
	Pad    uint16
	Pid    uint32
	Groups uint32
	raw    RawSockaddrNetlink
}

func (sa *SockaddrNetlink) sockaddr() (unsafe.Pointer, _Socklen, error) {
	sa.raw.Family = AF_NETLINK
	sa.raw.Pad = sa.Pad
	sa.raw.Pid = sa.Pid
	sa.raw.Groups = sa.Groups
	return unsafe.Pointer(&sa.raw), SizeofSockaddrNetlink, nil
}

// SockaddrHCI implements the Sockaddr interface for AF_BLUETOOTH type sockets
// using the HCI protocol.
type SockaddrHCI struct {
	Dev     uint16
	Channel uint16
	raw     RawSockaddrHCI
}

func (sa *SockaddrHCI) sockaddr() (unsafe.Pointer, _Socklen, error) {
	sa.raw.Family = AF_BLUETOOTH
	sa.raw.Dev = sa.Dev
	sa.raw.Channel = sa.Channel
	return unsafe.Pointer(&sa.raw), SizeofSockaddrHCI, nil
}

// SockaddrL2 implements the Sockaddr interface for AF_BLUETOOTH type sockets
// using the L2CAP protocol.
type SockaddrL2 struct {
	PSM      uint16
	CID      uint16
	Addr     [6]uint8
	AddrType uint8
	raw      RawSockaddrL2
}

func (sa *SockaddrL2) sockaddr() (unsafe.Pointer, _Socklen, error) {
	sa.raw.Family = AF_BLUETOOTH
	psm := (*[2]byte)(unsafe.Pointer(&sa.raw.Psm))
	psm[0] = byte(sa.PSM)
	psm[1] = byte(sa.PSM >> 8)
	for i := 0; i < len(sa.Addr); i++ {
		sa.raw.Bdaddr[i] = sa.Addr[len(sa.Addr)-1-i]
	}
	cid := (*[2]byte)(unsafe.Pointer(&sa.raw.Cid))
	cid[0] = byte(sa.CID)
	cid[1] = byte(sa.CID >> 8)
	sa.raw.Bdaddr_type = sa.AddrType
	return unsafe.Pointer(&sa.raw), SizeofSockaddrL2, nil
}

// SockaddrRFCOMM implements the Sockaddr interface for AF_BLUETOOTH type sockets
// using the RFCOMM protocol.
//
// Server example:
//
//	fd, _ := Socket(AF_BLUETOOTH, SOCK_STREAM, BTPROTO_RFCOMM)
//	_ = unix.Bind(fd, &unix.SockaddrRFCOMM{
//		Channel: 1,
//		Addr:    [6]uint8{0, 0, 0, 0, 0, 0}, // BDADDR_ANY or 00:00:00:00:00:00
//	})
//	_ = Listen(fd, 1)
//	nfd, sa, _ := Accept(fd)
//	fmt.Printf("conn addr=%v fd=%d", sa.(*unix.SockaddrRFCOMM).Addr, nfd)
//	Read(nfd, buf)
//
// Client example:
//
//	fd, _ := Socket(AF_BLUETOOTH, SOCK_STREAM, BTPROTO_RFCOMM)
//	_ = Connect(fd, &SockaddrRFCOMM{
//		Channel: 1,
//		Addr:    [6]byte{0x11, 0x22, 0x33, 0xaa, 0xbb, 0xcc}, // CC:BB:AA:33:22:11
//	})
//	Write(fd, []byte(`hello`))
type SockaddrRFCOMM struct {
	// Addr represents a bluetooth address, byte ordering is little-endian.
	Addr [6]uint8

	// Channel is a designated bluetooth channel, only 1-30 are available for use.
	// Since Linux 2.6.7 and further zero value is the first available channel.
	Channel uint8

	raw RawSockaddrRFCOMM
}

func (sa *SockaddrRFCOMM) sockaddr() (unsafe.Pointer, _Socklen, error) {
	sa.raw.Family = AF_BLUETOOTH
	sa.raw.Channel = sa.Channel
	sa.raw.Bdaddr = sa.Addr
	return unsafe.Pointer(&sa.raw), SizeofSockaddrRFCOMM, nil
}

// SockaddrCAN implements the Sockaddr interface for AF_CAN type sockets.
// The RxID and TxID fields are used for transport protocol addressing in
// (CAN_TP16, CAN_TP20, CAN_MCNET, and CAN_ISOTP), they can be left with
// zero values for CAN_RAW and CAN_BCM sockets as they have no meaning.
//
// The SockaddrCAN struct must be bound to the socket file descriptor
// using Bind before the CAN socket can be used.
//
//	// Read one raw CAN frame
//	fd, _ := Socket(AF_CAN, SOCK_RAW, CAN_RAW)
//	addr := &SockaddrCAN{Ifindex: index}
//	Bind(fd, addr)
//	frame := make([]byte, 16)
//	Read(fd, frame)
//
// The full SocketCAN documentation can be found in the linux kernel
// archives at: https://www.kernel.org/doc/Documentation/networking/can.txt
type SockaddrCAN struct {
	Ifindex int
	RxID    uint32
	TxID    uint32
	raw     RawSockaddrCAN
}

func (sa *SockaddrCAN) sockaddr() (unsafe.Pointer, _Socklen, error) {
	if sa.Ifindex < 0 || sa.Ifindex > 0x7fffffff {
		return nil, 0, EINVAL
	}
	sa.raw.Family = AF_CAN
	sa.raw.Ifindex = int32(sa.Ifindex)
	rx := (*[4]byte)(unsafe.Pointer(&sa.RxID))
	for i := 0; i < 4; i++ {
		sa.raw.Addr[i] = rx[i]
	}
	tx := (*[4]byte)(unsafe.Pointer(&sa.TxID))
	for i := 0; i < 4; i++ {
		sa.raw.Addr[i+4] = tx[i]
	}
	return unsafe.Pointer(&sa.raw), SizeofSockaddrCAN, nil
}

// SockaddrCANJ1939 implements the Sockaddr interface for AF_CAN using J1939
// protocol (https://en.wikipedia.org/wiki/SAE_J1939). For more information
// on the purposes of the fields, check the official linux kernel documentation
// available here: https://www.kernel.org/doc/Documentation/networking/j1939.rst
type SockaddrCANJ1939 struct {
	Ifindex int
	Name    uint64
	PGN     uint32
	Addr    uint8
	raw     RawSockaddrCAN
}

func (sa *SockaddrCANJ1939) sockaddr() (unsafe.Pointer, _Socklen, error) {
	if sa.Ifindex < 0 || sa.Ifindex > 0x7fffffff {
		return nil, 0, EINVAL
	}
	sa.raw.Family = AF_CAN
	sa.raw.Ifindex = int32(sa.Ifindex)
	n := (*[8]byte)(unsafe.Pointer(&sa.Name))
	for i := 0; i < 8; i++ {
		sa.raw.Addr[i] = n[i]
	}
	p := (*[4]byte)(unsafe.Pointer(&sa.PGN))
	for i := 0; i < 4; i++ {
		sa.raw.Addr[i+8] = p[i]
	}
	sa.raw.Addr[12] = sa.Addr
	return unsafe.Pointer(&sa.raw), SizeofSockaddrCAN, nil
}

// SockaddrALG implements the Sockaddr interface for AF_ALG type sockets.
// SockaddrALG enables userspace access to the Linux kernel's cryptography
// subsystem. The Type and Name fields specify which type of hash or cipher
// should be used with a given socket.
//
// To create a file descriptor that provides access to a hash or cipher, both
// Bind and Accept must be used. Once the setup process is complete, input
// data can be written to the socket, processed by the kernel, and then read
// back as hash output or ciphertext.
//
// Here is an example of using an AF_ALG socket with SHA1 hashing.
// The initial socket setup process is as follows:
//
//	// Open a socket to perform SHA1 hashing.
//	fd, _ := unix.Socket(unix.AF_ALG, unix.SOCK_SEQPACKET, 0)
//	addr := &unix.SockaddrALG{Type: "hash", Name: "sha1"}
//	unix.Bind(fd, addr)
//	// Note: unix.Accept does not work at this time; must invoke accept()
//	// manually using unix.Syscall.
//	hashfd, _, _ := unix.Syscall(unix.SYS_ACCEPT, uintptr(fd), 0, 0)
//
// Once a file descriptor has been returned from Accept, it may be used to
// perform SHA1 hashing. The descriptor is not safe for concurrent use, but
// may be re-used repeatedly with subsequent Write and Read operations.
//
// When hashing a small byte slice or string, a single Write and Read may
// be used:
//
//	// Assume hashfd is already configured using the setup process.
//	hash := os.NewFile(hashfd, "sha1")
//	// Hash an input string and read the results. Each Write discards
//	// previous hash state. Read always reads the current state.
//	b := make([]byte, 20)
//	for i := 0; i < 2; i++ {
//	    io.WriteString(hash, "Hello, world.")
//	    hash.Read(b)
//	    fmt.Println(hex.EncodeToString(b))
//	}
//	// Output:
//	// 2ae01472317d1935a84797ec1983ae243fc6aa28
//	// 2ae01472317d1935a84797ec1983ae243fc6aa28
//
// For hashing larger byte slices, or byte streams such as those read from
// a file or socket, use Sendto with MSG_MORE to instruct the kernel to update
// the hash digest instead of creating a new one for a given chunk and finalizing it.
//
//	// Assume hashfd and addr are already configured using the setup process.
//	hash := os.NewFile(hashfd, "sha1")
//	// Hash the contents of a file.
//	f, _ := os.Open("/tmp/linux-4.10-rc7.tar.xz")
//	b := make([]byte, 4096)
//	for {
//	    n, err := f.Read(b)
//	    if err == io.EOF {
//	        break
//	    }
//	    unix.Sendto(hashfd, b[:n], unix.MSG_MORE, addr)
//	}
//	hash.Read(b)
//	fmt.Println(hex.EncodeToString(b))
//	// Output: 85cdcad0c06eef66f805ecce353bec9accbeecc5
//
// For more information, see: http://www.chronox.de/crypto-API/crypto/userspace-if.html.
type SockaddrALG struct {
	Type    string
	Name    string
	Feature uint32
	Mask    uint32
	raw     RawSockaddrALG
}

func (sa *SockaddrALG) sockaddr() (unsafe.Pointer, _Socklen, error) {
	// Leave room for NUL byte terminator.
	if len(sa.Type) > len(sa.raw.Type)-1 {
		return nil, 0, EINVAL
	}
	if len(sa.Name) > len(sa.raw.Name)-1 {
		return nil, 0, EINVAL
	}

	sa.raw.Family = AF_ALG
	sa.raw.Feat = sa.Feature
	sa.raw.Mask = sa.Mask

	copy(sa.raw.Type[:], sa.Type)
	copy(sa.raw.Name[:], sa.Name)

	return unsafe.Pointer(&sa.raw), SizeofSockaddrALG, nil
}

// SockaddrVM implements the Sockaddr interface for AF_VSOCK type sockets.
// SockaddrVM provides access to Linux VM sockets: a mechanism that enables
// bidirectional communication between a hypervisor and its guest virtual
// machines.
type SockaddrVM struct {
	// CID and Port specify a context ID and port address for a VM socket.
	// Guests have a unique CID, and hosts may have a well-known CID of:
	//  - VMADDR_CID_HYPERVISOR: refers to the hypervisor process.
	//  - VMADDR_CID_LOCAL: refers to local communication (loopback).
	//  - VMADDR_CID_HOST: refers to other processes on the host.
	CID   uint32
	Port  uint32
	Flags uint8
	raw   RawSockaddrVM
}

func (sa *SockaddrVM) sockaddr() (unsafe.Pointer, _Socklen, error) {
	sa.raw.Family = AF_VSOCK
	sa.raw.Port = sa.Port
	sa.raw.Cid = sa.CID
	sa.raw.Flags = sa.Flags

	return unsafe.Pointer(&sa.raw), SizeofSockaddrVM, nil
}

type SockaddrXDP struct {
	Flags        uint16
	Ifindex      uint32
	QueueID      uint32
	SharedUmemFD uint32
	raw          RawSockaddrXDP
}

func (sa *SockaddrXDP) sockaddr() (unsafe.Pointer, _Socklen, error) {
	sa.raw.Family = AF_XDP
	sa.raw.Flags = sa.Flags
	sa.raw.Ifindex = sa.Ifindex
	sa.raw.Queue_id = sa.QueueID
	sa.raw.Shared_umem_fd = sa.SharedUmemFD

	return unsafe.Pointer(&sa.raw), SizeofSockaddrXDP, nil
}

// This constant mirrors the #define of PX_PROTO_OE in
// linux/if_pppox.h. We're defining this by hand here instead of
// autogenerating through mkerrors.sh because including
// linux/if_pppox.h causes some declaration conflicts with other
// includes (linux/if_pppox.h includes linux/in.h, which conflicts
// with netinet/in.h). Given that we only need a single zero constant
// out of that file, it's cleaner to just define it by hand here.
const px_proto_oe = 0

type SockaddrPPPoE struct {
	SID    uint16
	Remote []byte
	Dev    string
	raw    RawSockaddrPPPoX
}

func (sa *SockaddrPPPoE) sockaddr() (unsafe.Pointer, _Socklen, error) {
	if len(sa.Remote) != 6 {
		return nil, 0, EINVAL
	}
	if len(sa.Dev) > IFNAMSIZ-1 {
		return nil, 0, EINVAL
	}

	*(*uint16)(unsafe.Pointer(&sa.raw[0])) = AF_PPPOX
	// This next field is in host-endian byte order. We can't use the
	// same unsafe pointer cast as above, because this value is not
	// 32-bit aligned and some architectures don't allow unaligned
	// access.
	//
	// However, the value of px_proto_oe is 0, so we can use
	// encoding/binary helpers to write the bytes without worrying
	// about the ordering.
	binary.BigEndian.PutUint32(sa.raw[2:6], px_proto_oe)
	// This field is deliberately big-endian, unlike the previous
	// one. The kernel expects SID to be in network byte order.
	binary.BigEndian.PutUint16(sa.raw[6:8], sa.SID)
	copy(sa.raw[8:14], sa.Remote)
	for i := 14; i < 14+IFNAMSIZ; i++ {
		sa.raw[i] = 0
	}
	copy(sa.raw[14:], sa.Dev)
	return unsafe.Pointer(&sa.raw), SizeofSockaddrPPPoX, nil
}

// SockaddrTIPC implements the Sockaddr interface for AF_TIPC type sockets.
// For more information on TIPC, see: http://tipc.sourceforge.net/.
type SockaddrTIPC struct {
	// Scope is the publication scopes when binding service/service range.
	// Should be set to TIPC_CLUSTER_SCOPE or TIPC_NODE_SCOPE.
	Scope int

	// Addr is the type of address used to manipulate a socket. Addr must be
	// one of:
	//  - *TIPCSocketAddr: "id" variant in the C addr union
	//  - *TIPCServiceRange: "nameseq" variant in the C addr union
	//  - *TIPCServiceName: "name" variant in the C addr union
	//
	// If nil, EINVAL will be returned when the structure is used.
	Addr TIPCAddr

	raw RawSockaddrTIPC
}

// TIPCAddr is implemented by types that can be used as an address for
// SockaddrTIPC. It is only implemented by *TIPCSocketAddr, *TIPCServiceRange,
// and *TIPCServiceName.
type TIPCAddr interface {
	tipcAddrtype() uint8
	tipcAddr() [12]byte
}

func (sa *TIPCSocketAddr) tipcAddr() [12]byte {
	var out [12]byte
	copy(out[:], (*(*[unsafe.Sizeof(TIPCSocketAddr{})]byte)(unsafe.Pointer(sa)))[:])
	return out
}

func (sa *TIPCSocketAddr) tipcAddrtype() uint8 { return TIPC_SOCKET_ADDR }

func (sa *TIPCServiceRange) tipcAddr() [12]byte {
	var out [12]byte
	copy(out[:], (*(*[unsafe.Sizeof(TIPCServiceRange{})]byte)(unsafe.Pointer(sa)))[:])
	return out
}

func (sa *TIPCServiceRange) tipcAddrtype() uint8 { return TIPC_SERVICE_RANGE }

func (sa *TIPCServiceName) tipcAddr() [12]byte {
	var out [12]byte
	copy(out[:], (*(*[unsafe.Sizeof(TIPCServiceName{})]byte)(unsafe.Pointer(sa)))[:])
	return out
}

func (sa *TIPCServiceName) tipcAddrtype() uint8 { return TIPC_SERVICE_ADDR }

func (sa *SockaddrTIPC) sockaddr() (unsafe.Pointer, _Socklen, error) {
	if sa.Addr == nil {
		return nil, 0, EINVAL
	}
	sa.raw.Family = AF_TIPC
	sa.raw.Scope = int8(sa.Scope)
	sa.raw.Addrtype = sa.Addr.tipcAddrtype()
	sa.raw.Addr = sa.Addr.tipcAddr()
	return unsafe.Pointer(&sa.raw), SizeofSockaddrTIPC, nil
}

// SockaddrL2TPIP implements the Sockaddr interface for IPPROTO_L2TP/AF_INET sockets.
type SockaddrL2TPIP struct {
	Addr   [4]byte
	ConnId uint32
	raw    RawSockaddrL2TPIP
}

func (sa *SockaddrL2TPIP) sockaddr() (unsafe.Pointer, _Socklen, error) {
	sa.raw.Family = AF_INET
	sa.raw.Conn_id = sa.ConnId
	sa.raw.Addr = sa.Addr
	return unsafe.Pointer(&sa.raw), SizeofSockaddrL2TPIP, nil
}

// SockaddrL2TPIP6 implements the Sockaddr interface for IPPROTO_L2TP/AF_INET6 sockets.
type SockaddrL2TPIP6 struct {
	Addr   [16]byte
	ZoneId uint32
	ConnId uint32
	raw    RawSockaddrL2TPIP6
}

func (sa *SockaddrL2TPIP6) sockaddr() (unsafe.Pointer, _Socklen, error) {
	sa.raw.Family = AF_INET6
	sa.raw.Conn_id = sa.ConnId
	sa.raw.Scope_id = sa.ZoneId
	sa.raw.Addr = sa.Addr
	return unsafe.Pointer(&sa.raw), SizeofSockaddrL2TPIP6, nil
}

// SockaddrIUCV implements the Sockaddr interface for AF_IUCV sockets.
type SockaddrIUCV struct {
	UserID string
	Name   string
	raw    RawSockaddrIUCV
}

func (sa *SockaddrIUCV) sockaddr() (unsafe.Pointer, _Socklen, error) {
	sa.raw.Family = AF_IUCV
	// These are EBCDIC encoded by the kernel, but we still need to pad them
	// with blanks. Initializing with blanks allows the caller to feed in either
	// a padded or an unpadded string.
	for i := 0; i < 8; i++ {
		sa.raw.Nodeid[i] = ' '
		sa.raw.User_id[i] = ' '
		sa.raw.Name[i] = ' '
	}
	if len(sa.UserID) > 8 || len(sa.Name) > 8 {
		return nil, 0, EINVAL
	}
	for i, b := range []byte(sa.UserID[:]) {
		sa.raw.User_id[i] = int8(b)
	}
	for i, b := range []byte(sa.Name[:]) {
		sa.raw.Name[i] = int8(b)
	}
	return unsafe.Pointer(&sa.raw), SizeofSockaddrIUCV, nil
}

type SockaddrNFC struct {
	DeviceIdx   uint32
	TargetIdx   uint32
	NFCProtocol uint32
	raw         RawSockaddrNFC
}

func (sa *SockaddrNFC) sockaddr() (unsafe.Pointer, _Socklen, error) {
	sa.raw.Sa_family = AF_NFC
	sa.raw.Dev_idx = sa.DeviceIdx
	sa.raw.Target_idx = sa.TargetIdx
	sa.raw.Nfc_protocol = sa.NFCProtocol
	return unsafe.Pointer(&sa.raw), SizeofSockaddrNFC, nil
}

type SockaddrNFCLLCP struct {
	DeviceIdx      uint32
	TargetIdx      uint32
	NFCProtocol    uint32
	DestinationSAP uint8
	SourceSAP      uint8
	ServiceName    string
	raw            RawSockaddrNFCLLCP
}

func (sa *SockaddrNFCLLCP) sockaddr() (unsafe.Pointer, _Socklen, error) {
	sa.raw.Sa_family = AF_NFC
	sa.raw.Dev_idx = sa.DeviceIdx
	sa.raw.Target_idx = sa.TargetIdx
	sa.raw.Nfc_protocol = sa.NFCProtocol
	sa.raw.Dsap = sa.DestinationSAP
	sa.raw.Ssap = sa.SourceSAP
	if len(sa.ServiceName) > len(sa.raw.Service_name) {
		return nil, 0, EINVAL
	}
	copy(sa.raw.Service_name[:], sa.ServiceName)
	sa.raw.SetServiceNameLen(len(sa.ServiceName))
	return unsafe.Pointer(&sa.raw), SizeofSockaddrNFCLLCP, nil
}

var socketProtocol = func(fd int) (int, error) {
	return GetsockoptInt(fd, SOL_SOCKET, SO_PROTOCOL)
}

func anyToSockaddr(fd int, rsa *RawSockaddrAny) (Sockaddr, error) {
	switch rsa.Addr.Family {
	case AF_NETLINK:
		pp := (*RawSockaddrNetlink)(unsafe.Pointer(rsa))
		sa := new(SockaddrNetlink)
		sa.Family = pp.Family
		sa.Pad = pp.Pad
		sa.Pid = pp.Pid
		sa.Groups = pp.Groups
		return sa, nil

	case AF_PACKET:
		pp := (*RawSockaddrLinklayer)(unsafe.Pointer(rsa))
		sa := new(SockaddrLinklayer)
		sa.Protocol = pp.Protocol
		sa.Ifindex = int(pp.Ifindex)
		sa.Hatype = pp.Hatype
		sa.Pkttype = pp.Pkttype
		sa.Halen = pp.Halen
		sa.Addr = pp.Addr
		return sa, nil

	case AF_UNIX:
		pp := (*RawSockaddrUnix)(unsafe.Pointer(rsa))
		sa := new(SockaddrUnix)
		if pp.Path[0] == 0 {
			// "Abstract" Unix domain socket.
			// Rewrite leading NUL as @ for textual display.
			// (This is the standard convention.)
			// Not friendly to overwrite in place,
			// but the callers below don't care.
			pp.Path[0] = '@'
		}

		// Assume path ends at NUL.
		// This is not technically the Linux semantics for
		// abstract Unix domain sockets--they are supposed
		// to be uninterpreted fixed-size binary blobs--but
		// everyone uses this convention.
		n := 0
		for n < len(pp.Path) && pp.Path[n] != 0 {
			n++
		}
		sa.Name = string(unsafe.Slice((*byte)(unsafe.Pointer(&pp.Path[0])), n))
		return sa, nil

	case AF_INET:
		proto, err := socketProtocol(fd)
		if err != nil {
			return nil, err
		}

		switch proto {
		case IPPROTO_L2TP:
			pp := (*RawSockaddrL2TPIP)(unsafe.Pointer(rsa))
			sa := new(SockaddrL2TPIP)
			sa.ConnId = pp.Conn_id
			sa.Addr = pp.Addr
			return sa, nil
		default:
			pp := (*RawSockaddrInet4)(unsafe.Pointer(rsa))
			sa := new(SockaddrInet4)
			p := (*[2]byte)(unsafe.Pointer(&pp.Port))
			sa.Port = int(p[0])<<8 + int(p[1])
			sa.Addr = pp.Addr
			return sa, nil
		}

	case AF_INET6:
		proto, err := socketProtocol(fd)
		if err != nil {
			return nil, err
		}

		switch proto {
		case IPPROTO_L2TP:
			pp := (*RawSockaddrL2TPIP6)(unsafe.Pointer(rsa))
			sa := new(SockaddrL2TPIP6)
			sa.ConnId = pp.Conn_id
			sa.ZoneId = pp.Scope_id
			sa.Addr = pp.Addr
			return sa, nil
		default:
			pp := (*RawSockaddrInet6)(unsafe.Pointer(rsa))
			sa := new(SockaddrInet6)
			p := (*[2]byte)(unsafe.Pointer(&pp.Port))
			sa.Port = int(p[0])<<8 + int(p[1])
			sa.ZoneId = pp.Scope_id
			sa.Addr = pp.Addr
			return sa, nil
		}

	case AF_VSOCK:
		pp := (*RawSockaddrVM)(unsafe.Pointer(rsa))
		sa := &SockaddrVM{
			CID:   pp.Cid,
			Port:  pp.Port,
			Flags: pp.Flags,
		}
		return sa, nil
	case AF_BLUETOOTH:
		proto, err := socketProtocol(fd)
		if err != nil {
			return nil, err
		}
		// only BTPROTO_L2CAP and BTPROTO_RFCOMM can accept connections
		switch proto {
		case BTPROTO_L2CAP:
			pp := (*RawSockaddrL2)(unsafe.Pointer(rsa))
			sa := &SockaddrL2{
				PSM:      pp.Psm,
				CID:      pp.Cid,
				Addr:     pp.Bdaddr,
				AddrType: pp.Bdaddr_type,
			}
			return sa, nil
		case BTPROTO_RFCOMM:
			pp := (*RawSockaddrRFCOMM)(unsafe.Pointer(rsa))
			sa := &SockaddrRFCOMM{
				Channel: pp.Channel,
				Addr:    pp.Bdaddr,
			}
			return sa, nil
		}
	case AF_XDP:
		pp := (*RawSockaddrXDP)(unsafe.Pointer(rsa))
		sa := &SockaddrXDP{
			Flags:        pp.Flags,
			Ifindex:      pp.Ifindex,
			QueueID:      pp.Queue_id,
			SharedUmemFD: pp.Shared_umem_fd,
		}
		return sa, nil
	case AF_PPPOX:
		pp := (*RawSockaddrPPPoX)(unsafe.Pointer(rsa))
		if binary.BigEndian.Uint32(pp[2:6]) != px_proto_oe {
			return nil, EINVAL
		}
		sa := &SockaddrPPPoE{
			SID:    binary.BigEndian.Uint16(pp[6:8]),
			Remote: pp[8:14],
		}
		for i := 14; i < 14+IFNAMSIZ; i++ {
			if pp[i] == 0 {
				sa.Dev = string(pp[14:i])
				break
			}
		}
		return sa, nil
	case AF_TIPC:
		pp := (*RawSockaddrTIPC)(unsafe.Pointer(rsa))

		sa := &SockaddrTIPC{
			Scope: int(pp.Scope),
		}

		// Determine which union variant is present in pp.Addr by checking
		// pp.Addrtype.
		switch pp.Addrtype {
		case TIPC_SERVICE_RANGE:
			sa.Addr = (*TIPCServiceRange)(unsafe.Pointer(&pp.Addr))
		case TIPC_SERVICE_ADDR:
			sa.Addr = (*TIPCServiceName)(unsafe.Pointer(&pp.Addr))
		case TIPC_SOCKET_ADDR:
			sa.Addr = (*TIPCSocketAddr)(unsafe.Pointer(&pp.Addr))
		default:
			return nil, EINVAL
		}

		return sa, nil
	case AF_IUCV:
		pp := (*RawSockaddrIUCV)(unsafe.Pointer(rsa))

		var user [8]byte
		var name [8]byte

		for i := 0; i < 8; i++ {
			user[i] = byte(pp.User_id[i])
			name[i] = byte(pp.Name[i])
		}

		sa := &SockaddrIUCV{
			UserID: string(user[:]),
			Name:   string(name[:]),
		}
		return sa, nil

	case AF_CAN:
		proto, err := socketProtocol(fd)
		if err != nil {
			return nil, err
		}

		pp := (*RawSockaddrCAN)(unsafe.Pointer(rsa))

		switch proto {
		case CAN_J1939:
			sa := &SockaddrCANJ1939{
				Ifindex: int(pp.Ifindex),
			}
			name := (*[8]byte)(unsafe.Pointer(&sa.Name))
			for i := 0; i < 8; i++ {
				name[i] = pp.Addr[i]
			}
			pgn := (*[4]byte)(unsafe.Pointer(&sa.PGN))
			for i := 0; i < 4; i++ {
				pgn[i] = pp.Addr[i+8]
			}
			addr := (*[1]byte)(unsafe.Pointer(&sa.Addr))
			addr[0] = pp.Addr[12]
			return sa, nil
		default:
			sa := &SockaddrCAN{
				Ifindex: int(pp.Ifindex),
			}
			rx := (*[4]byte)(unsafe.Pointer(&sa.RxID))
			for i := 0; i < 4; i++ {
				rx[i] = pp.Addr[i]
			}
			tx := (*[4]byte)(unsafe.Pointer(&sa.TxID))
			for i := 0; i < 4; i++ {
				tx[i] = pp.Addr[i+4]
			}
			return sa, nil
		}
	case AF_NFC:
		proto, err := socketProtocol(fd)
		if err != nil {
			return nil, err
		}
		switch proto {
		case NFC_SOCKPROTO_RAW:
			pp := (*RawSockaddrNFC)(unsafe.Pointer(rsa))
			sa := &SockaddrNFC{
				DeviceIdx:   pp.Dev_idx,
				TargetIdx:   pp.Target_idx,
				NFCProtocol: pp.Nfc_protocol,
			}
			return sa, nil
		case NFC_SOCKPROTO_LLCP:
			pp := (*RawSockaddrNFCLLCP)(unsafe.Pointer(rsa))
			if uint64(pp.Service_name_len) > uint64(len(pp.Service_name)) {
				return nil, EINVAL
			}
			sa := &SockaddrNFCLLCP{
				DeviceIdx:      pp.Dev_idx,
				TargetIdx:      pp.Target_idx,
				NFCProtocol:    pp.Nfc_protocol,
				DestinationSAP: pp.Dsap,
				SourceSAP:      pp.Ssap,
				ServiceName:    string(pp.Service_name[:pp.Service_name_len]),
			}
			return sa, nil
		default:
			return nil, EINVAL
		}
	}
	return nil, EAFNOSUPPORT
}

func Accept(fd int) (nfd int, sa Sockaddr, err error) {
	var rsa RawSockaddrAny
	var len _Socklen = SizeofSockaddrAny
	nfd, err = accept4(fd, &rsa, &len, 0)
	if err != nil {
		return
	}
	sa, err = anyToSockaddr(fd, &rsa)
	if err != nil {
		Close(nfd)
		nfd = 0
	}
	return
}

func Accept4(fd int, flags int) (nfd int, sa Sockaddr, err error) {
	var rsa RawSockaddrAny
	var len _Socklen = SizeofSockaddrAny
	nfd, err = accept4(fd, &rsa, &len, flags)
	if err != nil {
		return
	}
	if len > SizeofSockaddrAny {
		panic("RawSockaddrAny too small")
	}
	sa, err = anyToSockaddr(fd, &rsa)
	if err != nil {
		Close(nfd)
		nfd = 0
	}
	return
}

func Getsockname(fd int) (sa Sockaddr, err error) {
	var rsa RawSockaddrAny
	var len _Socklen = SizeofSockaddrAny
	if err = getsockname(fd, &rsa, &len); err != nil {
		return
	}
	return anyToSockaddr(fd, &rsa)
}

func GetsockoptIPMreqn(fd, level, opt int) (*IPMreqn, error) {
	var value IPMreqn
	vallen := _Socklen(SizeofIPMreqn)
	err := getsockopt(fd, level, opt, unsafe.Pointer(&value), &vallen)
	return &value, err
}

func GetsockoptUcred(fd, level, opt int) (*Ucred, error) {
	var value Ucred
	vallen := _Socklen(SizeofUcred)
	err := getsockopt(fd, level, opt, unsafe.Pointer(&value), &vallen)
	return &value, err
}

func GetsockoptTCPInfo(fd, level, opt int) (*TCPInfo, error) {
	var value TCPInfo
	vallen := _Socklen(SizeofTCPInfo)
	err := getsockopt(fd, level, opt, unsafe.Pointer(&value), &vallen)
	return &value, err
}

// GetsockoptTCPCCVegasInfo returns algorithm specific congestion control information for a socket using the "vegas"
// algorithm.
//
// The socket's congestion control algorighm can be retrieved via [GetsockoptString] with the [TCP_CONGESTION] option:
//
//	algo, err := unix.GetsockoptString(fd, unix.IPPROTO_TCP, unix.TCP_CONGESTION)
func GetsockoptTCPCCVegasInfo(fd, level, opt int) (*TCPVegasInfo, error) {
	var value [SizeofTCPCCInfo / 4]uint32 // ensure proper alignment
	vallen := _Socklen(SizeofTCPCCInfo)
	err := getsockopt(fd, level, opt, unsafe.Pointer(&value[0]), &vallen)
	out := (*TCPVegasInfo)(unsafe.Pointer(&value[0]))
	return out, err
}

// GetsockoptTCPCCDCTCPInfo returns algorithm specific congestion control information for a socket using the "dctp"
// algorithm.
//
// The socket's congestion control algorighm can be retrieved via [GetsockoptString] with the [TCP_CONGESTION] option:
//
//	algo, err := unix.GetsockoptString(fd, unix.IPPROTO_TCP, unix.TCP_CONGESTION)
func GetsockoptTCPCCDCTCPInfo(fd, level, opt int) (*TCPDCTCPInfo, error) {
	var value [SizeofTCPCCInfo / 4]uint32 // ensure proper alignment
	vallen := _Socklen(SizeofTCPCCInfo)
	err := getsockopt(fd, level, opt, unsafe.Pointer(&value[0]), &vallen)
	out := (*TCPDCTCPInfo)(unsafe.Pointer(&value[0]))
	return out, err
}

// GetsockoptTCPCCBBRInfo returns algorithm specific congestion control information for a socket using the "bbr"
// algorithm.
//
// The socket's congestion control algorighm can be retrieved via [GetsockoptString] with the [TCP_CONGESTION] option:
//
//	algo, err := unix.GetsockoptString(fd, unix.IPPROTO_TCP, unix.TCP_CONGESTION)
func GetsockoptTCPCCBBRInfo(fd, level, opt int) (*TCPBBRInfo, error) {
	var value [SizeofTCPCCInfo / 4]uint32 // ensure proper alignment
	vallen := _Socklen(SizeofTCPCCInfo)
	err := getsockopt(fd, level, opt, unsafe.Pointer(&value[0]), &vallen)
	out := (*TCPBBRInfo)(unsafe.Pointer(&value[0]))
	return out, err
}

// GetsockoptString returns the string value of the socket option opt for the
// socket associated with fd at the given socket level.
func GetsockoptString(fd, level, opt int) (string, error) {
	buf := make([]byte, 256)
	vallen := _Socklen(len(buf))
	err := getsockopt(fd, level, opt, unsafe.Pointer(&buf[0]), &vallen)
	if err != nil {
		if err == ERANGE {
			buf = make([]byte, vallen)
			err = getsockopt(fd, level, opt, unsafe.Pointer(&buf[0]), &vallen)
		}
		if err != nil {
			return "", err
		}
	}
	return ByteSliceToString(buf[:vallen]), nil
}

func GetsockoptTpacketStats(fd, level, opt int) (*TpacketStats, error) {
	var value TpacketStats
	vallen := _Socklen(SizeofTpacketStats)
	err := getsockopt(fd, level, opt, unsafe.Pointer(&value), &vallen)
	return &value, err
}

func GetsockoptTpacketStatsV3(fd, level, opt int) (*TpacketStatsV3, error) {
	var value TpacketStatsV3
	vallen := _Socklen(SizeofTpacketStatsV3)
	err := getsockopt(fd, level, opt, unsafe.Pointer(&value), &vallen)
	return &value, err
}

func SetsockoptIPMreqn(fd, level, opt int, mreq *IPMreqn) (err error) {
	return setsockopt(fd, level, opt, unsafe.Pointer(mreq), unsafe.Sizeof(*mreq))
}

func SetsockoptPacketMreq(fd, level, opt int, mreq *PacketMreq) error {
	return setsockopt(fd, level, opt, unsafe.Pointer(mreq), unsafe.Sizeof(*mreq))
}

// SetsockoptSockFprog attaches a classic BPF or an extended BPF program to a
// socket to filter incoming packets.  See 'man 7 socket' for usage information.
func SetsockoptSockFprog(fd, level, opt int, fprog *SockFprog) error {
	return setsockopt(fd, level, opt, unsafe.Pointer(fprog), unsafe.Sizeof(*fprog))
}

func SetsockoptCanRawFilter(fd, level, opt int, filter []CanFilter) error {
	var p unsafe.Pointer
	if len(filter) > 0 {
		p = unsafe.Pointer(&filter[0])
	}
	return setsockopt(fd, level, opt, p, uintptr(len(filter)*SizeofCanFilter))
}

func SetsockoptTpacketReq(fd, level, opt int, tp *TpacketReq) error {
	return setsockopt(fd, level, opt, unsafe.Pointer(tp), unsafe.Sizeof(*tp))
}

func SetsockoptTpacketReq3(fd, level, opt int, tp *TpacketReq3) error {
	return setsockopt(fd, level, opt, unsafe.Pointer(tp), unsafe.Sizeof(*tp))
}

func SetsockoptTCPRepairOpt(fd, level, opt int, o []TCPRepairOpt) (err error) {
	if len(o) == 0 {
		return EINVAL
	}
	return setsockopt(fd, level, opt, unsafe.Pointer(&o[0]), uintptr(SizeofTCPRepairOpt*len(o)))
}

func SetsockoptTCPMD5Sig(fd, level, opt int, s *TCPMD5Sig) error {
	return setsockopt(fd, level, opt, unsafe.Pointer(s), unsafe.Sizeof(*s))
}

// Keyctl Commands (http://man7.org/linux/man-pages/man2/keyctl.2.html)

// KeyctlInt calls keyctl commands in which each argument is an int.
// These commands are KEYCTL_REVOKE, KEYCTL_CHOWN, KEYCTL_CLEAR, KEYCTL_LINK,
// KEYCTL_UNLINK, KEYCTL_NEGATE, KEYCTL_SET_REQKEY_KEYRING, KEYCTL_SET_TIMEOUT,
// KEYCTL_ASSUME_AUTHORITY, KEYCTL_SESSION_TO_PARENT, KEYCTL_REJECT,
// KEYCTL_INVALIDATE, and KEYCTL_GET_PERSISTENT.
//sys	KeyctlInt(cmd int, arg2 int, arg3 int, arg4 int, arg5 int) (ret int, err error) = SYS_KEYCTL

// KeyctlBuffer calls keyctl commands in which the third and fourth
// arguments are a buffer and its length, respectively.
// These commands are KEYCTL_UPDATE, KEYCTL_READ, and KEYCTL_INSTANTIATE.
//sys	KeyctlBuffer(cmd int, arg2 int, buf []byte, arg5 int) (ret int, err error) = SYS_KEYCTL

// KeyctlString calls keyctl commands which return a string.
// These commands are KEYCTL_DESCRIBE and KEYCTL_GET_SECURITY.
func KeyctlString(cmd int, id int) (string, error) {
	// We must loop as the string data may change in between the syscalls.
	// We could allocate a large buffer here to reduce the chance that the
	// syscall needs to be called twice; however, this is unnecessary as
	// the performance loss is negligible.
	var buffer []byte
	for {
		// Try to fill the buffer with data
		length, err := KeyctlBuffer(cmd, id, buffer, 0)
		if err != nil {
			return "", err
		}

		// Check if the data was written
		if length <= len(buffer) {
			// Exclude the null terminator
			return string(buffer[:length-1]), nil
		}

		// Make a bigger buffer if needed
		buffer = make([]byte, length)
	}
}

// Keyctl commands with special signatures.

// KeyctlGetKeyringID implements the KEYCTL_GET_KEYRING_ID command.
// See the full documentation at:
// http://man7.org/linux/man-pages/man3/keyctl_get_keyring_ID.3.html
func KeyctlGetKeyringID(id int, create bool) (ringid int, err error) {
	createInt := 0
	if create {
		createInt = 1
	}
	return KeyctlInt(KEYCTL_GET_KEYRING_ID, id, createInt, 0, 0)
}

// KeyctlSetperm implements the KEYCTL_SETPERM command. The perm value is the
// key handle permission mask as described in the "keyctl setperm" section of
// http://man7.org/linux/man-pages/man1/keyctl.1.html.
// See the full documentation at:
// http://man7.org/linux/man-pages/man3/keyctl_setperm.3.html
func KeyctlSetperm(id int, perm uint32) error {
	_, err := KeyctlInt(KEYCTL_SETPERM, id, int(perm), 0, 0)
	return err
}

//sys	keyctlJoin(cmd int, arg2 string) (ret int, err error) = SYS_KEYCTL

// KeyctlJoinSessionKeyring implements the KEYCTL_JOIN_SESSION_KEYRING command.
// See the full documentation at:
// http://man7.org/linux/man-pages/man3/keyctl_join_session_keyring.3.html
func KeyctlJoinSessionKeyring(name string) (ringid int, err error) {
	return keyctlJoin(KEYCTL_JOIN_SESSION_KEYRING, name)
}

//sys	keyctlSearch(cmd int, arg2 int, arg3 string, arg4 string, arg5 int) (ret int, err error) = SYS_KEYCTL

// KeyctlSearch implements the KEYCTL_SEARCH command.
// See the full documentation at:
// http://man7.org/linux/man-pages/man3/keyctl_search.3.html
func KeyctlSearch(ringid int, keyType, description string, destRingid int) (id int, err error) {
	return keyctlSearch(KEYCTL_SEARCH, ringid, keyType, description, destRingid)
}

//sys	keyctlIOV(cmd int, arg2 int, payload []Iovec, arg5 int) (err error) = SYS_KEYCTL

// KeyctlInstantiateIOV implements the KEYCTL_INSTANTIATE_IOV command. This
// command is similar to KEYCTL_INSTANTIATE, except that the payload is a slice
// of Iovec (each of which represents a buffer) instead of a single buffer.
// See the full documentation at:
// http://man7.org/linux/man-pages/man3/keyctl_instantiate_iov.3.html
func KeyctlInstantiateIOV(id int, payload []Iovec, ringid int) error {
	return keyctlIOV(KEYCTL_INSTANTIATE_IOV, id, payload, ringid)
}

//sys	keyctlDH(cmd int, arg2 *KeyctlDHParams, buf []byte) (ret int, err error) = SYS_KEYCTL

// KeyctlDHCompute implements the KEYCTL_DH_COMPUTE command. This command
// computes a Diffie-Hellman shared secret based on the provide params. The
// secret is written to the provided buffer and the returned size is the number
// of bytes written (returning an error if there is insufficient space in the
// buffer). If a nil buffer is passed in, this function returns the minimum
// buffer length needed to store the appropriate data. Note that this differs
// from KEYCTL_READ's behavior which always returns the requested payload size.
// See the full documentation at:
// http://man7.org/linux/man-pages/man3/keyctl_dh_compute.3.html
func KeyctlDHCompute(params *KeyctlDHParams, buffer []byte) (size int, err error) {
	return keyctlDH(KEYCTL_DH_COMPUTE, params, buffer)
}

// KeyctlRestrictKeyring implements the KEYCTL_RESTRICT_KEYRING command. This
// command limits the set of keys that can be linked to the keyring, regardless
// of keyring permissions. The command requires the "setattr" permission.
//
// When called with an empty keyType the command locks the keyring, preventing
// any further keys from being linked to the keyring.
//
// The "asymmetric" keyType defines restrictions requiring key payloads to be
// DER encoded X.509 certificates signed by keys in another keyring. Restrictions
// for "asymmetric" include "builtin_trusted", "builtin_and_secondary_trusted",
// "key_or_keyring:<key>", and "key_or_keyring:<key>:chain".
//
// As of Linux 4.12, only the "asymmetric" keyType defines type-specific
// restrictions.
//
// See the full documentation at:
// http://man7.org/linux/man-pages/man3/keyctl_restrict_keyring.3.html
// http://man7.org/linux/man-pages/man2/keyctl.2.html
func KeyctlRestrictKeyring(ringid int, keyType string, restriction string) error {
	if keyType == "" {
		return keyctlRestrictKeyring(KEYCTL_RESTRICT_KEYRING, ringid)
	}
	return keyctlRestrictKeyringByType(KEYCTL_RESTRICT_KEYRING, ringid, keyType, restriction)
}

//sys	keyctlRestrictKeyringByType(cmd int, arg2 int, keyType string, restriction string) (err error) = SYS_KEYCTL
//sys	keyctlRestrictKeyring(cmd int, arg2 int) (err error) = SYS_KEYCTL

func recvmsgRaw(fd int, iov []Iovec, oob []byte, flags int, rsa *RawSockaddrAny) (n, oobn int, recvflags int, err error) {
	var msg Msghdr
	msg.Name = (*byte)(unsafe.Pointer(rsa))
	msg.Namelen = uint32(SizeofSockaddrAny)
	var dummy byte
	if len(oob) > 0 {
		if emptyIovecs(iov) {
			var sockType int
			sockType, err = GetsockoptInt(fd, SOL_SOCKET, SO_TYPE)
			if err != nil {
				return
			}
			// receive at least one normal byte
			if sockType != SOCK_DGRAM {
				var iova [1]Iovec
				iova[0].Base = &dummy
				iova[0].SetLen(1)
				iov = iova[:]
			}
		}
		msg.Control = &oob[0]
		msg.SetControllen(len(oob))
	}
	if len(iov) > 0 {
		msg.Iov = &iov[0]
		msg.SetIovlen(len(iov))
	}
	if n, err = recvmsg(fd, &msg, flags); err != nil {
		return
	}
	oobn = int(msg.Controllen)
	recvflags = int(msg.Flags)
	return
}

func sendmsgN(fd int, iov []Iovec, oob []byte, ptr unsafe.Pointer, salen _Socklen, flags int) (n int, err error) {
	var msg Msghdr
	msg.Name = (*byte)(ptr)
	msg.Namelen = uint32(salen)
	var dummy byte
	var empty bool
	if len(oob) > 0 {
		empty = emptyIovecs(iov)
		if empty {
			var sockType int
			sockType, err = GetsockoptInt(fd, SOL_SOCKET, SO_TYPE)
			if err != nil {
				return 0, err
			}
			// send at least one normal byte
			if sockType != SOCK_DGRAM {
				var iova [1]Iovec
				iova[0].Base = &dummy
				iova[0].SetLen(1)
				iov = iova[:]
			}
		}
		msg.Control = &oob[0]
		msg.SetControllen(len(oob))
	}
	if len(iov) > 0 {
		msg.Iov = &iov[0]
		msg.SetIovlen(len(iov))
	}
	if n, err = sendmsg(fd, &msg, flags); err != nil {
		return 0, err
	}
	if len(oob) > 0 && empty {
		n = 0
	}
	return n, nil
}

// BindToDevice binds the socket associated with fd to device.
func BindToDevice(fd int, device string) (err error) {
	return SetsockoptString(fd, SOL_SOCKET, SO_BINDTODEVICE, device)
}

//sys	ptrace(request int, pid int, addr uintptr, data uintptr) (err error)
//sys	ptracePtr(request int, pid int, addr uintptr, data unsafe.Pointer) (err error) = SYS_PTRACE

func ptracePeek(req int, pid int, addr uintptr, out []byte) (count int, err error) {
	// The peek requests are machine-size oriented, so we wrap it
	// to retrieve arbitrary-length data.

	// The ptrace syscall differs from glibc's ptrace.
	// Peeks returns the word in *data, not as the return value.

	var buf [SizeofPtr]byte

	// Leading edge. PEEKTEXT/PEEKDATA don't require aligned
	// access (PEEKUSER warns that it might), but if we don't
	// align our reads, we might straddle an unmapped page
	// boundary and not get the bytes leading up to the page
	// boundary.
	n := 0
	if addr%SizeofPtr != 0 {
		err = ptracePtr(req, pid, addr-addr%SizeofPtr, unsafe.Pointer(&buf[0]))
		if err != nil {
			return 0, err
		}
		n += copy(out, buf[addr%SizeofPtr:])
		out = out[n:]
	}

	// Remainder.
	for len(out) > 0 {
		// We use an internal buffer to guarantee alignment.
		// It's not documented if this is necessary, but we're paranoid.
		err = ptracePtr(req, pid, addr+uintptr(n), unsafe.Pointer(&buf[0]))
		if err != nil {
			return n, err
		}
		copied := copy(out, buf[0:])
		n += copied
		out = out[copied:]
	}

	return n, nil
}

func PtracePeekText(pid int, addr uintptr, out []byte) (count int, err error) {
	return ptracePeek(PTRACE_PEEKTEXT, pid, addr, out)
}

func PtracePeekData(pid int, addr uintptr, out []byte) (count int, err error) {
	return ptracePeek(PTRACE_PEEKDATA, pid, addr, out)
}

func PtracePeekUser(pid int, addr uintptr, out []byte) (count int, err error) {
	return ptracePeek(PTRACE_PEEKUSR, pid, addr, out)
}

func ptracePoke(pokeReq int, peekReq int, pid int, addr uintptr, data []byte) (count int, err error) {
	// As for ptracePeek, we need to align our accesses to deal
	// with the possibility of straddling an invalid page.

	// Leading edge.
	n := 0
	if addr%SizeofPtr != 0 {
		var buf [SizeofPtr]byte
		err = ptracePtr(peekReq, pid, addr-addr%SizeofPtr, unsafe.Pointer(&buf[0]))
		if err != nil {
			return 0, err
		}
		n += copy(buf[addr%SizeofPtr:], data)
		word := *((*uintptr)(unsafe.Pointer(&buf[0])))
		err = ptrace(pokeReq, pid, addr-addr%SizeofPtr, word)
		if err != nil {
			return 0, err
		}
		data = data[n:]
	}

	// Interior.
	for len(data) > SizeofPtr {
		word := *((*uintptr)(unsafe.Pointer(&data[0])))
		err = ptrace(pokeReq, pid, addr+uintptr(n), word)
		if err != nil {
			return n, err
		}
		n += SizeofPtr
		data = data[SizeofPtr:]
	}

	// Trailing edge.
	if len(data) > 0 {
		var buf [SizeofPtr]byte
		err = ptracePtr(peekReq, pid, addr+uintptr(n), unsafe.Pointer(&buf[0]))
		if err != nil {
			return n, err
		}
		copy(buf[0:], data)
		word := *((*uintptr)(unsafe.Pointer(&buf[0])))
		err = ptrace(pokeReq, pid, addr+uintptr(n), word)
		if err != nil {
			return n, err
		}
		n += len(data)
	}

	return n, nil
}

func PtracePokeText(pid int, addr uintptr, data []byte) (count int, err error) {
	return ptracePoke(PTRACE_POKETEXT, PTRACE_PEEKTEXT, pid, addr, data)
}

func PtracePokeData(pid int, addr uintptr, data []byte) (count int, err error) {
	return ptracePoke(PTRACE_POKEDATA, PTRACE_PEEKDATA, pid, addr, data)
}

func PtracePokeUser(pid int, addr uintptr, data []byte) (count int, err error) {
	return ptracePoke(PTRACE_POKEUSR, PTRACE_PEEKUSR, pid, addr, data)
}

// elfNT_PRSTATUS is a copy of the debug/elf.NT_PRSTATUS constant so
// x/sys/unix doesn't need to depend on debug/elf and thus
// compress/zlib, debug/dwarf, and other packages.
const elfNT_PRSTATUS = 1

func PtraceGetRegs(pid int, regsout *PtraceRegs) (err error) {
	var iov Iovec
	iov.Base = (*byte)(unsafe.Pointer(regsout))
	iov.SetLen(int(unsafe.Sizeof(*regsout)))
	return ptracePtr(PTRACE_GETREGSET, pid, uintptr(elfNT_PRSTATUS), unsafe.Pointer(&iov))
}

func PtraceSetRegs(pid int, regs *PtraceRegs) (err error) {
	var iov Iovec
	iov.Base = (*byte)(unsafe.Pointer(regs))
	iov.SetLen(int(unsafe.Sizeof(*regs)))
	return ptracePtr(PTRACE_SETREGSET, pid, uintptr(elfNT_PRSTATUS), unsafe.Pointer(&iov))
}

func PtraceSetOptions(pid int, options int) (err error) {
	return ptrace(PTRACE_SETOPTIONS, pid, 0, uintptr(options))
}

func PtraceGetEventMsg(pid int) (msg uint, err error) {
	var data _C_long
	err = ptracePtr(PTRACE_GETEVENTMSG, pid, 0, unsafe.Pointer(&data))
	msg = uint(data)
	return
}

func PtraceCont(pid int, signal int) (err error) {
	return ptrace(PTRACE_CONT, pid, 0, uintptr(signal))
}

func PtraceSyscall(pid int, signal int) (err error) {
	return ptrace(PTRACE_SYSCALL, pid, 0, uintptr(signal))
}

func PtraceSingleStep(pid int) (err error) { return ptrace(PTRACE_SINGLESTEP, pid, 0, 0) }

func PtraceInterrupt(pid int) (err error) { return ptrace(PTRACE_INTERRUPT, pid, 0, 0) }

func PtraceAttach(pid int) (err error) { return ptrace(PTRACE_ATTACH, pid, 0, 0) }

func PtraceSeize(pid int) (err error) { return ptrace(PTRACE_SEIZE, pid, 0, 0) }

func PtraceDetach(pid int) (err error) { return ptrace(PTRACE_DETACH, pid, 0, 0) }

//sys	reboot(magic1 uint, magic2 uint, cmd int, arg string) (err error)

func Reboot(cmd int) (err error) {
	return reboot(LINUX_REBOOT_MAGIC1, LINUX_REBOOT_MAGIC2, cmd, "")
}

func direntIno(buf []byte) (uint64, bool) {
	return readInt(buf, unsafe.Offsetof(Dirent{}.Ino), unsafe.Sizeof(Dirent{}.Ino))
}

func direntReclen(buf []byte) (uint64, bool) {
	return readInt(buf, unsafe.Offsetof(Dirent{}.Reclen), unsafe.Sizeof(Dirent{}.Reclen))
}

func direntNamlen(buf []byte) (uint64, bool) {
	reclen, ok := direntReclen(buf)
	if !ok {
		return 0, false
	}
	return reclen - uint64(unsafe.Offsetof(Dirent{}.Name)), true
}

//sys	mount(source string, target string, fstype string, flags uintptr, data *byte) (err error)

func Mount(source string, target string, fstype string, flags uintptr, data string) (err error) {
	// Certain file systems get rather angry and EINVAL if you give
	// them an empty string of data, rather than NULL.
	if data == "" {
		return mount(source, target, fstype, flags, nil)
	}
	datap, err := BytePtrFromString(data)
	if err != nil {
		return err
	}
	return mount(source, target, fstype, flags, datap)
}

//sys	mountSetattr(dirfd int, pathname string, flags uint, attr *MountAttr, size uintptr) (err error) = SYS_MOUNT_SETATTR

// MountSetattr is a wrapper for mount_setattr(2).
// https://man7.org/linux/man-pages/man2/mount_setattr.2.html
//
// Requires kernel >= 5.12.
func MountSetattr(dirfd int, pathname string, flags uint, attr *MountAttr) error {
	return mountSetattr(dirfd, pathname, flags, attr, unsafe.Sizeof(*attr))
}

func Sendfile(outfd int, infd int, offset *int64, count int) (written int, err error) {
	if raceenabled {
		raceReleaseMerge(unsafe.Pointer(&ioSync))
	}
	return sendfile(outfd, infd, offset, count)
}

// Sendto
// Recvfrom
// Socketpair

/*
 * Direct access
 */
//sys	Acct(path string) (err error)
//sys	AddKey(keyType string, description string, payload []byte, ringid int) (id int, err error)
//sys	Adjtimex(buf *Timex) (state int, err error)
//sysnb	Capget(hdr *CapUserHeader, data *CapUserData) (err error)
//sysnb	Capset(hdr *CapUserHeader, data *CapUserData) (err error)
//sys	Chdir(path string) (err error)
//sys	Chroot(path string) (err error)
//sys	ClockAdjtime(clockid int32, buf *Timex) (state int, err error)
//sys	ClockGetres(clockid int32, res *Timespec) (err error)
//sys	ClockGettime(clockid int32, time *Timespec) (err error)
//sys	ClockSettime(clockid int32, time *Timespec) (err error)
//sys	ClockNanosleep(clockid int32, flags int, request *Timespec, remain *Timespec) (err error)
//sys	Close(fd int) (err error)
//sys	CloseRange(first uint, last uint, flags uint) (err error)
//sys	CopyFileRange(rfd int, roff *int64, wfd int, woff *int64, len int, flags int) (n int, err error)
//sys	DeleteModule(name string, flags int) (err error)
//sys	Dup(oldfd int) (fd int, err error)

func Dup2(oldfd, newfd int) error {
	return Dup3(oldfd, newfd, 0)
}

//sys	Dup3(oldfd int, newfd int, flags int) (err error)
//sysnb	EpollCreate1(flag int) (fd int, err error)
//sysnb	EpollCtl(epfd int, op int, fd int, event *EpollEvent) (err error)
//sys	Eventfd(initval uint, flags int) (fd int, err error) = SYS_EVENTFD2
//sys	Exit(code int) = SYS_EXIT_GROUP
//sys	Fallocate(fd int, mode uint32, off int64, len int64) (err error)
//sys	Fchdir(fd int) (err error)
//sys	Fchmod(fd int, mode uint32) (err error)
//sys	Fchownat(dirfd int, path string, uid int, gid int, flags int) (err error)
//sys	Fdatasync(fd int) (err error)
//sys	Fgetxattr(fd int, attr string, dest []byte) (sz int, err error)
//sys	FinitModule(fd int, params string, flags int) (err error)
//sys	Flistxattr(fd int, dest []byte) (sz int, err error)
//sys	Flock(fd int, how int) (err error)
//sys	Fremovexattr(fd int, attr string) (err error)
//sys	Fsetxattr(fd int, attr string, dest []byte, flags int) (err error)
//sys	Fsync(fd int) (err error)
//sys	Fsmount(fd int, flags int, mountAttrs int) (fsfd int, err error)
//sys	Fsopen(fsName string, flags int) (fd int, err error)
//sys	Fspick(dirfd int, pathName string, flags int) (fd int, err error)

//sys	fsconfig(fd int, cmd uint, key *byte, value *byte, aux int) (err error)

func fsconfigCommon(fd int, cmd uint, key string, value *byte, aux int) (err error) {
	var keyp *byte
	if keyp, err = BytePtrFromString(key); err != nil {
		return
	}
	return fsconfig(fd, cmd, keyp, value, aux)
}

// FsconfigSetFlag is equivalent to fsconfig(2) called
// with cmd == FSCONFIG_SET_FLAG.
//
// fd is the filesystem context to act upon.
// key the parameter key to set.
func FsconfigSetFlag(fd int, key string) (err error) {
	return fsconfigCommon(fd, FSCONFIG_SET_FLAG, key, nil, 0)
}

// FsconfigSetString is equivalent to fsconfig(2) called
// with cmd == FSCONFIG_SET_STRING.
//
// fd is the filesystem context to act upon.
// key the parameter key to set.
// value is the parameter value to set.
func FsconfigSetString(fd int, key string, value string) (err error) {
	var valuep *byte
	if valuep, err = BytePtrFromString(value); err != nil {
		return
	}
	return fsconfigCommon(fd, FSCONFIG_SET_STRING, key, valuep, 0)
}

// FsconfigSetBinary is equivalent to fsconfig(2) called
// with cmd == FSCONFIG_SET_BINARY.
//
// fd is the filesystem context to act upon.
// key the parameter key to set.
// value is the parameter value to set.
func FsconfigSetBinary(fd int, key string, value []byte) (err error) {
	if len(value) == 0 {
		return EINVAL
	}
	return fsconfigCommon(fd, FSCONFIG_SET_BINARY, key, &value[0], len(value))
}

// FsconfigSetPath is equivalent to fsconfig(2) called
// with cmd == FSCONFIG_SET_PATH.
//
// fd is the filesystem context to act upon.
// key the parameter key to set.
// path is a non-empty path for specified key.
// atfd is a file descriptor at which to start lookup from or AT_FDCWD.
func FsconfigSetPath(fd int, key string, path string, atfd int) (err error) {
	var valuep *byte
	if valuep, err = BytePtrFromString(path); err != nil {
		return
	}
	return fsconfigCommon(fd, FSCONFIG_SET_PATH, key, valuep, atfd)
}

// FsconfigSetPathEmpty is equivalent to fsconfig(2) called
// with cmd == FSCONFIG_SET_PATH_EMPTY. The same as
// FconfigSetPath but with AT_PATH_EMPTY implied.
func FsconfigSetPathEmpty(fd int, key string, path string, atfd int) (err error) {
	var valuep *byte
	if valuep, err = BytePtrFromString(path); err != nil {
		return
	}
	return fsconfigCommon(fd, FSCONFIG_SET_PATH_EMPTY, key, valuep, atfd)
}

// FsconfigSetFd is equivalent to fsconfig(2) called
// with cmd == FSCONFIG_SET_FD.
//
// fd is the filesystem context to act upon.
// key the parameter key to set.
// value is a file descriptor to be assigned to specified key.
func FsconfigSetFd(fd int, key string, value int) (err error) {
	return fsconfigCommon(fd, FSCONFIG_SET_FD, key, nil, value)
}

// FsconfigCreate is equivalent to fsconfig(2) called
// with cmd == FSCONFIG_CMD_CREATE.
//
// fd is the filesystem context to act upon.
func FsconfigCreate(fd int) (err error) {
	return fsconfig(fd, FSCONFIG_CMD_CREATE, nil, nil, 0)
}

// FsconfigReconfigure is equivalent to fsconfig(2) called
// with cmd == FSCONFIG_CMD_RECONFIGURE.
//
// fd is the filesystem context to act upon.
func FsconfigReconfigure(fd int) (err error) {
	return fsconfig(fd, FSCONFIG_CMD_RECONFIGURE, nil, nil, 0)
}

//sys	Getdents(fd int, buf []byte) (n int, err error) = SYS_GETDENTS64
//sysnb	Getpgid(pid int) (pgid int, err error)

func Getpgrp() (pid int) {
	pid, _ = Getpgid(0)
	return
}

//sysnb	Getpid() (pid int)
//sysnb	Getppid() (ppid int)
//sys	Getpriority(which int, who int) (prio int, err error)

func Getrandom(buf []byte, flags int) (n int, err error) {
	vdsoRet, supported := vgetrandom(buf, uint32(flags))
	if supported {
		if vdsoRet < 0 {
			return 0, errnoErr(syscall.Errno(-vdsoRet))
		}
		return vdsoRet, nil
	}
	var p *byte
	if len(buf) > 0 {
		p = &buf[0]
	}
	r, _, e := Syscall(SYS_GETRANDOM, uintptr(unsafe.Pointer(p)), uintptr(len(buf)), uintptr(flags))
	if e != 0 {
		return 0, errnoErr(e)
	}
	return int(r), nil
}

//sysnb	Getrusage(who int, rusage *Rusage) (err error)
//sysnb	Getsid(pid int) (sid int, err error)
//sysnb	Gettid() (tid int)
//sys	Getxattr(path string, attr string, dest []byte) (sz int, err error)
//sys	InitModule(moduleImage []byte, params string) (err error)
//sys	InotifyAddWatch(fd int, pathname string, mask uint32) (watchdesc int, err error)
//sysnb	InotifyInit1(flags int) (fd int, err error)
//sysnb	InotifyRmWatch(fd int, watchdesc uint32) (success int, err error)
//sysnb	Kill(pid int, sig syscall.Signal) (err error)
//sys	Klogctl(typ int, buf []byte) (n int, err error) = SYS_SYSLOG
//sys	Lgetxattr(path string, attr string, dest []byte) (sz int, err error)
//sys	Listxattr(path string, dest []byte) (sz int, err error)
//sys	Llistxattr(path string, dest []byte) (sz int, err error)
//sys	Lremovexattr(path string, attr string) (err error)
//sys	Lsetxattr(path string, attr string, data []byte, flags int) (err error)
//sys	MemfdCreate(name string, flags int) (fd int, err error)
//sys	Mkdirat(dirfd int, path string, mode uint32) (err error)
//sys	Mknodat(dirfd int, path string, mode uint32, dev int) (err error)
//sys	MoveMount(fromDirfd int, fromPathName string, toDirfd int, toPathName string, flags int) (err error)
//sys	Nanosleep(time *Timespec, leftover *Timespec) (err error)
//sys	OpenTree(dfd int, fileName string, flags uint) (r int, err error)
//sys	PerfEventOpen(attr *PerfEventAttr, pid int, cpu int, groupFd int, flags int) (fd int, err error)
//sys	PivotRoot(newroot string, putold string) (err error) = SYS_PIVOT_ROOT
//sys	Prctl(option int, arg2 uintptr, arg3 uintptr, arg4 uintptr, arg5 uintptr) (err error)
//sys	pselect6(nfd int, r *FdSet, w *FdSet, e *FdSet, timeout *Timespec, sigmask *sigset_argpack) (n int, err error)
//sys	read(fd int, p []byte) (n int, err error)
//sys	Removexattr(path string, attr string) (err error)
//sys	Renameat2(olddirfd int, oldpath string, newdirfd int, newpath string, flags uint) (err error)
//sys	RequestKey(keyType string, description string, callback string, destRingid int) (id int, err error)
//sys	Setdomainname(p []byte) (err error)
//sys	Sethostname(p []byte) (err error)
//sysnb	Setpgid(pid int, pgid int) (err error)
//sysnb	Setsid() (pid int, err error)
//sysnb	Settimeofday(tv *Timeval) (err error)
//sys	Setns(fd int, nstype int) (err error)

//go:linkname syscall_prlimit syscall.prlimit
func syscall_prlimit(pid, resource int, newlimit, old *syscall.Rlimit) error

func Prlimit(pid, resource int, newlimit, old *Rlimit) error {
	// Just call the syscall version, because as of Go 1.21
	// it will affect starting a new process.
	return syscall_prlimit(pid, resource, (*syscall.Rlimit)(newlimit), (*syscall.Rlimit)(old))
}

// PrctlRetInt performs a prctl operation specified by option and further
// optional arguments arg2 through arg5 depending on option. It returns a
// non-negative integer that is returned by the prctl syscall.
func PrctlRetInt(option int, arg2 uintptr, arg3 uintptr, arg4 uintptr, arg5 uintptr) (int, error) {
	ret, _, err := Syscall6(SYS_PRCTL, uintptr(option), uintptr(arg2), uintptr(arg3), uintptr(arg4), uintptr(arg5), 0)
	if err != 0 {
		return 0, err
	}
	return int(ret), nil
}

func Setuid(uid int) (err error) {
	return syscall.Setuid(uid)
}

func Setgid(gid int) (err error) {
	return syscall.Setgid(gid)
}

func Setreuid(ruid, euid int) (err error) {
	return syscall.Setreuid(ruid, euid)
}

func Setregid(rgid, egid int) (err error) {
	return syscall.Setregid(rgid, egid)
}

func Setresuid(ruid, euid, suid int) (err error) {
	return syscall.Setresuid(ruid, euid, suid)
}

func Setresgid(rgid, egid, sgid int) (err error) {
	return syscall.Setresgid(rgid, egid, sgid)
}

// SetfsgidRetGid sets fsgid for current thread and returns previous fsgid set.
// setfsgid(2) will return a non-nil error only if its caller lacks CAP_SETUID capability.
// If the call fails due to other reasons, current fsgid will be returned.
func SetfsgidRetGid(gid int) (int, error) {
	return setfsgid(gid)
}

// SetfsuidRetUid sets fsuid for current thread and returns previous fsuid set.
// setfsgid(2) will return a non-nil error only if its caller lacks CAP_SETUID capability
// If the call fails due to other reasons, current fsuid will be returned.
func SetfsuidRetUid(uid int) (int, error) {
	return setfsuid(uid)
}

func Setfsgid(gid int) error {
	_, err := setfsgid(gid)
	return err
}

func Setfsuid(uid int) error {
	_, err := setfsuid(uid)
	return err
}

func Signalfd(fd int, sigmask *Sigset_t, flags int) (newfd int, err error) {
	return signalfd(fd, sigmask, _C__NSIG/8, flags)
}

//sys	Setpriority(which int, who int, prio int) (err error)
//sys	Setxattr(path string, attr string, data []byte, flags int) (err error)
//sys	signalfd(fd int, sigmask *Sigset_t, maskSize uintptr, flags int) (newfd int, err error) = SYS_SIGNALFD4
//sys	Statx(dirfd int, path string, flags int, mask int, stat *Statx_t) (err error)
//sys	Sync()
//sys	Syncfs(fd int) (err error)
//sysnb	Sysinfo(info *Sysinfo_t) (err error)
//sys	Tee(rfd int, wfd int, len int, flags int) (n int64, err error)
//sysnb	TimerfdCreate(clockid int, flags int) (fd int, err error)
//sysnb	TimerfdGettime(fd int, currValue *ItimerSpec) (err error)
//sysnb	TimerfdSettime(fd int, flags int, newValue *ItimerSpec, oldValue *ItimerSpec) (err error)
//sysnb	Tgkill(tgid int, tid int, sig syscall.Signal) (err error)
//sysnb	Times(tms *Tms) (ticks uintptr, err error)
//sysnb	Umask(mask int) (oldmask int)
//sysnb	Uname(buf *Utsname) (err error)
//sys	Unmount(target string, flags int) (err error) = SYS_UMOUNT2
//sys	Unshare(flags int) (err error)
//sys	write(fd int, p []byte) (n int, err error)
//sys	exitThread(code int) (err error) = SYS_EXIT
//sys	readv(fd int, iovs []Iovec) (n int, err error) = SYS_READV
//sys	writev(fd int, iovs []Iovec) (n int, err error) = SYS_WRITEV
//sys	preadv(fd int, iovs []Iovec, offs_l uintptr, offs_h uintptr) (n int, err error) = SYS_PREADV
//sys	pwritev(fd int, iovs []Iovec, offs_l uintptr, offs_h uintptr) (n int, err error) = SYS_PWRITEV
//sys	preadv2(fd int, iovs []Iovec, offs_l uintptr, offs_h uintptr, flags int) (n int, err error) = SYS_PREADV2
//sys	pwritev2(fd int, iovs []Iovec, offs_l uintptr, offs_h uintptr, flags int) (n int, err error) = SYS_PWRITEV2

// minIovec is the size of the small initial allocation used by
// Readv, Writev, etc.
//
// This small allocation gets stack allocated, which lets the
// common use case of len(iovs) <= minIovs avoid more expensive
// heap allocations.
const minIovec = 8

// appendBytes converts bs to Iovecs and appends them to vecs.
func appendBytes(vecs []Iovec, bs [][]byte) []Iovec {
	for _, b := range bs {
		var v Iovec
		v.SetLen(len(b))
		if len(b) > 0 {
			v.Base = &b[0]
		} else {
			v.Base = (*byte)(unsafe.Pointer(&_zero))
		}
		vecs = append(vecs, v)
	}
	return vecs
}

// offs2lohi splits offs into its low and high order bits.
func offs2lohi(offs int64) (lo, hi uintptr) {
	const longBits = SizeofLong * 8
	return uintptr(offs), uintptr(uint64(offs) >> (longBits - 1) >> 1) // two shifts to avoid false positive in vet
}

func Readv(fd int, iovs [][]byte) (n int, err error) {
	iovecs := make([]Iovec, 0, minIovec)
	iovecs = appendBytes(iovecs, iovs)
	n, err = readv(fd, iovecs)
	readvRacedetect(iovecs, n, err)
	return n, err
}

func Preadv(fd int, iovs [][]byte, offset int64) (n int, err error) {
	iovecs := make([]Iovec, 0, minIovec)
	iovecs = appendBytes(iovecs, iovs)
	lo, hi := offs2lohi(offset)
	n, err = preadv(fd, iovecs, lo, hi)
	readvRacedetect(iovecs, n, err)
	return n, err
}

func Preadv2(fd int, iovs [][]byte, offset int64, flags int) (n int, err error) {
	iovecs := make([]Iovec, 0, minIovec)
	iovecs = appendBytes(iovecs, iovs)
	lo, hi := offs2lohi(offset)
	n, err = preadv2(fd, iovecs, lo, hi, flags)
	readvRacedetect(iovecs, n, err)
	return n, err
}

func readvRacedetect(iovecs []Iovec, n int, err error) {
	if !raceenabled {
		return
	}
	for i := 0; n > 0 && i < len(iovecs); i++ {
		m := int(iovecs[i].Len)
		if m > n {
			m = n
		}
		n -= m
		if m > 0 {
			raceWriteRange(unsafe.Pointer(iovecs[i].Base), m)
		}
	}
	if err == nil {
		raceAcquire(unsafe.Pointer(&ioSync))
	}
}

func Writev(fd int, iovs [][]byte) (n int, err error) {
	iovecs := make([]Iovec, 0, minIovec)
	iovecs = appendBytes(iovecs, iovs)
	if raceenabled {
		raceReleaseMerge(unsafe.Pointer(&ioSync))
	}
	n, err = writev(fd, iovecs)
	writevRacedetect(iovecs, n)
	return n, err
}

func Pwritev(fd int, iovs [][]byte, offset int64) (n int, err error) {
	iovecs := make([]Iovec, 0, minIovec)
	iovecs = appendBytes(iovecs, iovs)
	if raceenabled {
		raceReleaseMerge(unsafe.Pointer(&ioSync))
	}
	lo, hi := offs2lohi(offset)
	n, err = pwritev(fd, iovecs, lo, hi)
	writevRacedetect(iovecs, n)
	return n, err
}

func Pwritev2(fd int, iovs [][]byte, offset int64, flags int) (n int, err error) {
	iovecs := make([]Iovec, 0, minIovec)
	iovecs = appendBytes(iovecs, iovs)
	if raceenabled {
		raceReleaseMerge(unsafe.Pointer(&ioSync))
	}
	lo, hi := offs2lohi(offset)
	n, err = pwritev2(fd, iovecs, lo, hi, flags)
	writevRacedetect(iovecs, n)
	return n, err
}

func writevRacedetect(iovecs []Iovec, n int) {
	if !raceenabled {
		return
	}
	for i := 0; n > 0 && i < len(iovecs); i++ {
		m := int(iovecs[i].Len)
		if m > n {
			m = n
		}
		n -= m
		if m > 0 {
			raceReadRange(unsafe.Pointer(iovecs[i].Base), m)
		}
	}
}

// mmap varies by architecture; see syscall_linux_*.go.
//sys	munmap(addr uintptr, length uintptr) (err error)
//sys	mremap(oldaddr uintptr, oldlength uintptr, newlength uintptr, flags int, newaddr uintptr) (xaddr uintptr, err error)
//sys	Madvise(b []byte, advice int) (err error)
//sys	Mprotect(b []byte, prot int) (err error)
//sys	Mlock(b []byte) (err error)
//sys	Mlockall(flags int) (err error)
//sys	Msync(b []byte, flags int) (err error)
//sys	Munlock(b []byte) (err error)
//sys	Munlockall() (err error)

const (
	mremapFixed     = MREMAP_FIXED
	mremapDontunmap = MREMAP_DONTUNMAP
	mremapMaymove   = MREMAP_MAYMOVE
)

// Vmsplice splices user pages from a slice of Iovecs into a pipe specified by fd,
// using the specified flags.
func Vmsplice(fd int, iovs []Iovec, flags int) (int, error) {
	var p unsafe.Pointer
	if len(iovs) > 0 {
		p = unsafe.Pointer(&iovs[0])
	}

	n, _, errno := Syscall6(SYS_VMSPLICE, uintptr(fd), uintptr(p), uintptr(len(iovs)), uintptr(flags), 0, 0)
	if errno != 0 {
		return 0, syscall.Errno(errno)
	}

	return int(n), nil
}

func isGroupMember(gid int) bool {
	groups, err := Getgroups()
	if err != nil {
		return false
	}

	for _, g := range groups {
		if g == gid {
			return true
		}
	}
	return false
}

func isCapDacOverrideSet() bool {
	hdr := CapUserHeader{Version: LINUX_CAPABILITY_VERSION_3}
	data := [2]CapUserData{}
	err := Capget(&hdr, &data[0])

	return err == nil && data[0].Effective&(1<<CAP_DAC_OVERRIDE) != 0
}

//sys	faccessat(dirfd int, path string, mode uint32) (err error)
//sys	Faccessat2(dirfd int, path string, mode uint32, flags int) (err error)

func Faccessat(dirfd int, path string, mode uint32, flags int) (err error) {
	if flags == 0 {
		return faccessat(dirfd, path, mode)
	}

	if err := Faccessat2(dirfd, path, mode, flags); err != ENOSYS && err != EPERM {
		return err
	}

	// The Linux kernel faccessat system call does not take any flags.
	// The glibc faccessat implements the flags itself; see
	// https://sourceware.org/git/?p=glibc.git;a=blob;f=sysdeps/unix/sysv/linux/faccessat.c;hb=HEAD
	// Because people naturally expect syscall.Faccessat to act
	// like C faccessat, we do the same.

	if flags & ^(AT_SYMLINK_NOFOLLOW|AT_EACCESS) != 0 {
		return EINVAL
	}

	var st Stat_t
	if err := Fstatat(dirfd, path, &st, flags&AT_SYMLINK_NOFOLLOW); err != nil {
		return err
	}

	mode &= 7
	if mode == 0 {
		return nil
	}

	var uid int
	if flags&AT_EACCESS != 0 {
		uid = Geteuid()
		if uid != 0 && isCapDacOverrideSet() {
			// If CAP_DAC_OVERRIDE is set, file access check is
			// done by the kernel in the same way as for root
			// (see generic_permission() in the Linux sources).
			uid = 0
		}
	} else {
		uid = Getuid()
	}

	if uid == 0 {
		if mode&1 == 0 {
			// Root can read and write any file.
			return nil
		}
		if st.Mode&0111 != 0 {
			// Root can execute any file that anybody can execute.
			return nil
		}
		return EACCES
	}

	var fmode uint32
	if uint32(uid) == st.Uid {
		fmode = (st.Mode >> 6) & 7
	} else {
		var gid int
		if flags&AT_EACCESS != 0 {
			gid = Getegid()
		} else {
			gid = Getgid()
		}

		if uint32(gid) == st.Gid || isGroupMember(int(st.Gid)) {
			fmode = (st.Mode >> 3) & 7
		} else {
			fmode = st.Mode & 7
		}
	}

	if fmode&mode == mode {
		return nil
	}

	return EACCES
}

//sys	nameToHandleAt(dirFD int, pathname string, fh *fileHandle, mountID *_C_int, flags int) (err error) = SYS_NAME_TO_HANDLE_AT
//sys	openByHandleAt(mountFD int, fh *fileHandle, flags int) (fd int, err error) = SYS_OPEN_BY_HANDLE_AT

// fileHandle is the argument to nameToHandleAt and openByHandleAt. We
// originally tried to generate it via unix/linux/types.go with "type
// fileHandle C.struct_file_handle" but that generated empty structs
// for mips64 and mips64le. Instead, hard code it for now (it's the
// same everywhere else) until the mips64 generator issue is fixed.
type fileHandle struct {
	Bytes uint32
	Type  int32
}

// FileHandle represents the C struct file_handle used by
// name_to_handle_at (see NameToHandleAt) and open_by_handle_at (see
// OpenByHandleAt).
type FileHandle struct {
	*fileHandle
}

// NewFileHandle constructs a FileHandle.
func NewFileHandle(handleType int32, handle []byte) FileHandle {
	const hdrSize = unsafe.Sizeof(fileHandle{})
	buf := make([]byte, hdrSize+uintptr(len(handle)))
	copy(buf[hdrSize:], handle)
	fh := (*fileHandle)(unsafe.Pointer(&buf[0]))
	fh.Type = handleType
	fh.Bytes = uint32(len(handle))
	return FileHandle{fh}
}

func (fh *FileHandle) Size() int   { return int(fh.fileHandle.Bytes) }
func (fh *FileHandle) Type() int32 { return fh.fileHandle.Type }
func (fh *FileHandle) Bytes() []byte {
	n := fh.Size()
	if n == 0 {
		return nil
	}
	return unsafe.Slice((*byte)(unsafe.Pointer(uintptr(unsafe.Pointer(&fh.fileHandle.Type))+4)), n)
}

// NameToHandleAt wraps the name_to_handle_at system call; it obtains
// a handle for a path name.
func NameToHandleAt(dirfd int, path string, flags int) (handle FileHandle, mountID int, err error) {
	var mid _C_int
	// Try first with a small buffer, assuming the handle will
	// only be 32 bytes.
	size := uint32(32 + unsafe.Sizeof(fileHandle{}))
	didResize := false
	for {
		buf := make([]byte, size)
		fh := (*fileHandle)(unsafe.Pointer(&buf[0]))
		fh.Bytes = size - uint32(unsafe.Sizeof(fileHandle{}))
		err = nameToHandleAt(dirfd, path, fh, &mid, flags)
		if err == EOVERFLOW {
			if didResize {
				// We shouldn't need to resize more than once
				return
			}
			didResize = true
			size = fh.Bytes + uint32(unsafe.Sizeof(fileHandle{}))
			continue
		}
		if err != nil {
			return
		}
		return FileHandle{fh}, int(mid), nil
	}
}

// OpenByHandleAt wraps the open_by_handle_at system call; it opens a
// file via a handle as previously returned by NameToHandleAt.
func OpenByHandleAt(mountFD int, handle FileHandle, flags int) (fd int, err error) {
	return openByHandleAt(mountFD, handle.fileHandle, flags)
}

// Klogset wraps the sys_syslog system call; it sets console_loglevel to
// the value specified by arg and passes a dummy pointer to bufp.
func Klogset(typ int, arg int) (err error) {
	var p unsafe.Pointer
	_, _, errno := Syscall(SYS_SYSLOG, uintptr(typ), uintptr(p), uintptr(arg))
	if errno != 0 {
		return errnoErr(errno)
	}
	return nil
}

// RemoteIovec is Iovec with the pointer replaced with an integer.
// It is used for ProcessVMReadv and ProcessVMWritev, where the pointer
// refers to a location in a different process' address space, which
// would confuse the Go garbage collector.
type RemoteIovec struct {
	Base uintptr
	Len  int
}

//sys	ProcessVMReadv(pid int, localIov []Iovec, remoteIov []RemoteIovec, flags uint) (n int, err error) = SYS_PROCESS_VM_READV
//sys	ProcessVMWritev(pid int, localIov []Iovec, remoteIov []RemoteIovec, flags uint) (n int, err error) = SYS_PROCESS_VM_WRITEV

//sys	PidfdOpen(pid int, flags int) (fd int, err error) = SYS_PIDFD_OPEN
//sys	PidfdGetfd(pidfd int, targetfd int, flags int) (fd int, err error) = SYS_PIDFD_GETFD
//sys	PidfdSendSignal(pidfd int, sig Signal, info *Siginfo, flags int) (err error) = SYS_PIDFD_SEND_SIGNAL

//sys	shmat(id int, addr uintptr, flag int) (ret uintptr, err error)
//sys	shmctl(id int, cmd int, buf *SysvShmDesc) (result int, err error)
//sys	shmdt(addr uintptr) (err error)
//sys	shmget(key int, size int, flag int) (id int, err error)

//sys	getitimer(which int, currValue *Itimerval) (err error)
//sys	setitimer(which int, newValue *Itimerval, oldValue *Itimerval) (err error)

// MakeItimerval creates an Itimerval from interval and value durations.
func MakeItimerval(interval, value time.Duration) Itimerval {
	return Itimerval{
		Interval: NsecToTimeval(interval.Nanoseconds()),
		Value:    NsecToTimeval(value.Nanoseconds()),
	}
}

// A value which may be passed to the which parameter for Getitimer and
// Setitimer.
type ItimerWhich int

// Possible which values for Getitimer and Setitimer.
const (
	ItimerReal    ItimerWhich = ITIMER_REAL
	ItimerVirtual ItimerWhich = ITIMER_VIRTUAL
	ItimerProf    ItimerWhich = ITIMER_PROF
)

// Getitimer wraps getitimer(2) to return the current value of the timer
// specified by which.
func Getitimer(which ItimerWhich) (Itimerval, error) {
	var it Itimerval
	if err := getitimer(int(which), &it); err != nil {
		return Itimerval{}, err
	}

	return it, nil
}

// Setitimer wraps setitimer(2) to arm or disarm the timer specified by which.
// It returns the previous value of the timer.
//
// If the Itimerval argument is the zero value, the timer will be disarmed.
func Setitimer(which ItimerWhich, it Itimerval) (Itimerval, error) {
	var prev Itimerval
	if err := setitimer(int(which), &it, &prev); err != nil {
		return Itimerval{}, err
	}

	return prev, nil
}

//sysnb	rtSigprocmask(how int, set *Sigset_t, oldset *Sigset_t, sigsetsize uintptr) (err error) = SYS_RT_SIGPROCMASK

func PthreadSigmask(how int, set, oldset *Sigset_t) error {
	if oldset != nil {
		// Explicitly clear in case Sigset_t is larger than _C__NSIG.
		*oldset = Sigset_t{}
	}
	return rtSigprocmask(how, set, oldset, _C__NSIG/8)
}

//sysnb	getresuid(ruid *_C_int, euid *_C_int, suid *_C_int)
//sysnb	getresgid(rgid *_C_int, egid *_C_int, sgid *_C_int)

func Getresuid() (ruid, euid, suid int) {
	var r, e, s _C_int
	getresuid(&r, &e, &s)
	return int(r), int(e), int(s)
}

func Getresgid() (rgid, egid, sgid int) {
	var r, e, s _C_int
	getresgid(&r, &e, &s)
	return int(r), int(e), int(s)
}

// Pselect is a wrapper around the Linux pselect6 system call.
// This version does not modify the timeout argument.
func Pselect(nfd int, r *FdSet, w *FdSet, e *FdSet, timeout *Timespec, sigmask *Sigset_t) (n int, err error) {
	// Per https://man7.org/linux/man-pages/man2/select.2.html#NOTES,
	// The Linux pselect6() system call modifies its timeout argument.
	// [Not modifying the argument] is the behavior required by POSIX.1-2001.
	var mutableTimeout *Timespec
	if timeout != nil {
		mutableTimeout = new(Timespec)
		*mutableTimeout = *timeout
	}

	// The final argument of the pselect6() system call is not a
	// sigset_t * pointer, but is instead a structure
	var kernelMask *sigset_argpack
	if sigmask != nil {
		wordBits := 32 << (^uintptr(0) >> 63) // see math.intSize

		// A sigset stores one bit per signal,
		// offset by 1 (because signal 0 does not exist).
		// So the number of words needed is ⌈__C_NSIG - 1 / wordBits⌉.
		sigsetWords := (_C__NSIG - 1 + wordBits - 1) / (wordBits)

		sigsetBytes := uintptr(sigsetWords * (wordBits / 8))
		kernelMask = &sigset_argpack{
			ss:    sigmask,
			ssLen: sigsetBytes,
		}
	}

	return pselect6(nfd, r, w, e, mutableTimeout, kernelMask)
}

//sys	schedSetattr(pid int, attr *SchedAttr, flags uint) (err error)
//sys	schedGetattr(pid int, attr *SchedAttr, size uint, flags uint) (err error)

// SchedSetAttr is a wrapper for sched_setattr(2) syscall.
// https://man7.org/linux/man-pages/man2/sched_setattr.2.html
func SchedSetAttr(pid int, attr *SchedAttr, flags uint) error {
	if attr == nil {
		return EINVAL
	}
	attr.Size = SizeofSchedAttr
	return schedSetattr(pid, attr, flags)
}

// SchedGetAttr is a wrapper for sched_getattr(2) syscall.
// https://man7.org/linux/man-pages/man2/sched_getattr.2.html
func SchedGetAttr(pid int, flags uint) (*SchedAttr, error) {
	attr := &SchedAttr{}
	if err := schedGetattr(pid, attr, SizeofSchedAttr, flags); err != nil {
		return nil, err
	}
	return attr, nil
}

<<<<<<< HEAD
//sys	Cachestat(fd uint, crange *CachestatRange, cstat *Cachestat_t, flags uint) (err error)
=======
//sys	Cachestat(fd uint, crange *CachestatRange, cstat *Cachestat_t, flags uint) (err error)
//sys	Mseal(b []byte, flags uint) (err error)
>>>>>>> e4ca66b4
<|MERGE_RESOLUTION|>--- conflicted
+++ resolved
@@ -2653,9 +2653,5 @@
 	return attr, nil
 }
 
-<<<<<<< HEAD
 //sys	Cachestat(fd uint, crange *CachestatRange, cstat *Cachestat_t, flags uint) (err error)
-=======
-//sys	Cachestat(fd uint, crange *CachestatRange, cstat *Cachestat_t, flags uint) (err error)
-//sys	Mseal(b []byte, flags uint) (err error)
->>>>>>> e4ca66b4
+//sys	Mseal(b []byte, flags uint) (err error)